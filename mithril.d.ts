//Mithril type definitions for Typescript

interface MithrilStatic {
	(selector: string, attributes: Object, children?: any): MithrilVirtualElement;
	(selector: string, children?: any): MithrilVirtualElement;
	prop(value?: any): (value?: any) => any;
	withAttr(property: string, callback: (value: any) => void): (e: Event) => any;
<<<<<<< HEAD
	module(rootElement: Element, module: MithrilModule): Object;
=======
	module(rootElement: Node, module: MithrilModule): void;
>>>>>>> b7cdeaf4
	trust(html: string): String;
	render(rootElement: Element, children?: any): void;
	render(rootElement: HTMLDocument, children?: any): void;
	redraw(): void;
	route(rootElement: Element, defaultRoute: string, routes: { [key: string]: MithrilModule }): void;
	route(rootElement: HTMLDocument, defaultRoute: string, routes: { [key: string]: MithrilModule }): void;
	route(path: string, params?: any, shouldReplaceHistory?: boolean): void;
	route(): string;
	route(element: Element, isInitialized: boolean): void;
	request(options: MithrilXHROptions): MithrilPromise;
	deferred(): MithrilDeferred;
	sync(promises: MithrilPromise[]): MithrilPromise;
	startComputation(): void;
	endComputation(): void;
}

interface MithrilVirtualElement {
	tag: string;
	attrs: Object;
	children: any;
}

interface MithrilModule {
	controller: Function;
	view: Function;
}

interface MithrilDeferred {
	resolve(value?: any): void;
	reject(value?: any): void;
	promise: MithrilPromise;
}

interface MithrilPromise {
	(value?: any): any;
	then(successCallback?: (value: any) => any, errorCallback?: (value: any) => any): MithrilPromise;
}

interface MithrilXHROptions {
	method: string;
	url: string;
	user?: string;
	password?: string;
	data?: any;
	background?: boolean;
	unwrapSuccess?(data: any): any;
	unwrapError?(data: any): any;
	serialize?(dataToSerialize: any): string;
	deserialize?(dataToDeserialize: string): any;
	extract?(xhr: XMLHttpRequest, options: MithrilXHROptions): string;
	type?(data: Object): void;
	config?(xhr: XMLHttpRequest, options: MithrilXHROptions): XMLHttpRequest;
}

declare var Mithril: MithrilStatic;
declare var m: MithrilStatic;<|MERGE_RESOLUTION|>--- conflicted
+++ resolved
@@ -5,11 +5,7 @@
 	(selector: string, children?: any): MithrilVirtualElement;
 	prop(value?: any): (value?: any) => any;
 	withAttr(property: string, callback: (value: any) => void): (e: Event) => any;
-<<<<<<< HEAD
-	module(rootElement: Element, module: MithrilModule): Object;
-=======
-	module(rootElement: Node, module: MithrilModule): void;
->>>>>>> b7cdeaf4
+	module(rootElement: Node, module: MithrilModule): Object;
 	trust(html: string): String;
 	render(rootElement: Element, children?: any): void;
 	render(rootElement: HTMLDocument, children?: any): void;
