{
	"name": "mithril",
	"version": "0.1.0",
	"scripts": {
		"test": "grunt test"
	},
	"devDependencies": {
		"grunt-cli": "*",
		"grunt-contrib-copy": "*",
		"grunt-contrib-uglify": "*",
		"grunt-contrib-clean": "*",
		"grunt-contrib-concat": "*",
		"grunt-contrib-watch": "*",
		"grunt-execute": "*",
		"grunt-md2html": "*",
		"grunt-replace": "*",
		"grunt-contrib-qunit": "*",
		"grunt-contrib-connect": "*",
		"grunt-zip": "*",
<<<<<<< HEAD
=======

		"grunt-contrib-connect": "~0.7.1",
		"grunt-contrib-jshint": "~0.10.0",
		"grunt-contrib-watch": "~0.6.1",
		"grunt-jscs-checker": "^0.4.4",
		"grunt-sauce-tunnel": "^0.2.1",
		"load-grunt-config": "^0.9.2",
		"merge": "^1.1.3",
		"publish": "~0.3.2",
		"grunt-saucelabs": "*",
>>>>>>> 3160e696
		"request": "~2.35.0",
		"q": "~1.0.0",
		"saucelabs": "~0.1.1",
		"sauce-tunnel": "~2.0.6",
		"colors": "~0.6.2",
		"lodash": "~2.4.1"
<<<<<<< HEAD
	},
=======
	}
>>>>>>> 3160e696
}<|MERGE_RESOLUTION|>--- conflicted
+++ resolved
@@ -17,8 +17,6 @@
 		"grunt-contrib-qunit": "*",
 		"grunt-contrib-connect": "*",
 		"grunt-zip": "*",
-<<<<<<< HEAD
-=======
 
 		"grunt-contrib-connect": "~0.7.1",
 		"grunt-contrib-jshint": "~0.10.0",
@@ -29,16 +27,11 @@
 		"merge": "^1.1.3",
 		"publish": "~0.3.2",
 		"grunt-saucelabs": "*",
->>>>>>> 3160e696
 		"request": "~2.35.0",
 		"q": "~1.0.0",
 		"saucelabs": "~0.1.1",
 		"sauce-tunnel": "~2.0.6",
 		"colors": "~0.6.2",
 		"lodash": "~2.4.1"
-<<<<<<< HEAD
-	},
-=======
 	}
->>>>>>> 3160e696
 }