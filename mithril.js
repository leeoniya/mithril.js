var m = (function app(window, undefined) {
	var OBJECT = "[object Object]", ARRAY = "[object Array]", STRING = "[object String]", FUNCTION = "function";
	var type = {}.toString;
	var parser = /(?:(^|#|\.)([^#\.\[\]]+))|(\[.+?\])/g, attrParser = /\[(.+?)(?:=("|'|)(.*?)\2)?\]/;
	var voidElements = /^(AREA|BASE|BR|COL|COMMAND|EMBED|HR|IMG|INPUT|KEYGEN|LINK|META|PARAM|SOURCE|TRACK|WBR)$/;

	// caching commonly used variables
	var $document, $location, $requestAnimationFrame, $cancelAnimationFrame;

	// self invoking function needed because of the way mocks work
	function initialize(window){
		$document = window.document;
		$location = window.location;
		$cancelAnimationFrame = window.cancelAnimationFrame || window.clearTimeout;
		$requestAnimationFrame = window.requestAnimationFrame || window.setTimeout;
	}

	initialize(window);


	/**
	 * @typedef {String} Tag
	 * A string that looks like -> div.classname#id[param=one][param2=two]
	 * Which describes a DOM node
	 */

	/**
	 *
	 * @param {Tag} The DOM node tag
	 * @param {Object=[]} optional key-value pairs to be mapped to DOM attrs
	 * @param {...mNode=[]} Zero or more Mithril child nodes. Can be an array, or splat (optional)
	 *
	 */
	function m() {
		var args = [].slice.call(arguments);
		var hasAttrs = args[1] != null && type.call(args[1]) === OBJECT && !("tag" in args[1]) && !("subtree" in args[1]);
		var attrs = hasAttrs ? args[1] : {};
		var classAttrName = "class" in attrs ? "class" : "className";
		var cell = {tag: "div", attrs: {}};
		var match, classes = [];
		if (type.call(args[0]) != STRING) throw new Error("selector in m(selector, attrs, children) should be a string")
		while (match = parser.exec(args[0])) {
			if (match[1] === "" && match[2]) cell.tag = match[2];
			else if (match[1] === "#") cell.attrs.id = match[2];
			else if (match[1] === ".") classes.push(match[2]);
			else if (match[3][0] === "[") {
				var pair = attrParser.exec(match[3]);
				cell.attrs[pair[1]] = pair[3] || (pair[2] ? "" :true)
			}
		}
		if (classes.length > 0) cell.attrs[classAttrName] = classes.join(" ");


		var children = hasAttrs ? args[2] : args[1];
		if (type.call(children) === ARRAY) {
			cell.children = children
		}
		else {
			cell.children = hasAttrs ? args.slice(2) : args.slice(1)
		}

		for (var attrName in attrs) {
			if (attrName === classAttrName) {
				if (attrs[attrName] !== "") cell.attrs[attrName] = (cell.attrs[attrName] || "") + " " + attrs[attrName];
			}
			else cell.attrs[attrName] = attrs[attrName]
		}
		return cell
	}
	function build(parentElement, parentTag, parentCache, parentIndex, data, cached, shouldReattach, index, editable, namespace, configs) {
		//`build` is a recursive function that manages creation/diffing/removal of DOM elements based on comparison between `data` and `cached`
		//the diff algorithm can be summarized as this:
		//1 - compare `data` and `cached`
		//2 - if they are different, copy `data` to `cached` and update the DOM based on what the difference is
		//3 - recursively apply this algorithm for every array and for the children of every virtual element

		//the `cached` data structure is essentially the same as the previous redraw's `data` data structure, with a few additions:
		//- `cached` always has a property called `nodes`, which is a list of DOM elements that correspond to the data represented by the respective virtual element
		//- in order to support attaching `nodes` as a property of `cached`, `cached` is *always* a non-primitive object, i.e. if the data was a string, then cached is a String instance. If data was `null` or `undefined`, cached is `new String("")`
		//- `cached also has a `configContext` property, which is the state storage object exposed by config(element, isInitialized, context)
		//- when `cached` is an Object, it represents a virtual element; when it's an Array, it represents a list of elements; when it's a String, Number or Boolean, it represents a text node

		//`parentElement` is a DOM element used for W3C DOM API calls
		//`parentTag` is only used for handling a corner case for textarea values
		//`parentCache` is used to remove nodes in some multi-node cases
		//`parentIndex` and `index` are used to figure out the offset of nodes. They're artifacts from before arrays started being flattened and are likely refactorable
		//`data` and `cached` are, respectively, the new and old nodes being diffed
		//`shouldReattach` is a flag indicating whether a parent node was recreated (if so, and if this node is reused, then this node must reattach itself to the new parent)
		//`editable` is a flag that indicates whether an ancestor is contenteditable
		//`namespace` indicates the closest HTML namespace as it cascades down from an ancestor
		//`configs` is a list of config functions to run after the topmost `build` call finishes running

		//there's logic that relies on the assumption that null and undefined data are equivalent to empty strings
		//- this prevents lifecycle surprises from procedural helpers that mix implicit and explicit return statements (e.g. function foo() {if (cond) return m("div")}
		//- it simplifies diffing code
		//data.toString() is null if data is the return value of Console.log in Firefox
		if (data == null || data.toString() == null) data = "";
		if (data.subtree === "retain") return cached;
		var cachedType = type.call(cached), dataType = type.call(data);
		if (cached == null || cachedType !== dataType) {
			if (cached != null) {
				if (parentCache && parentCache.nodes) {
					var offset = index - parentIndex;
					var end = offset + (dataType === ARRAY ? data : cached.nodes).length;
					clear(parentCache.nodes.slice(offset, end), parentCache.slice(offset, end))
				}
				else if (cached.nodes) clear(cached.nodes, cached)
			}
			cached = new data.constructor;
			if (cached.tag) cached = {}; //if constructor creates a virtual dom element, use a blank object as the base cached node instead of copying the virtual el (#277)
			cached.nodes = []
		}

		if (dataType === ARRAY) {
			//recursively flatten array
			for (var i = 0, len = data.length; i < len; i++) {
				if (type.call(data[i]) === ARRAY) {
					data = data.concat.apply([], data);
					i-- //check current index again and flatten until there are no more nested arrays at that index
				}
			}
			
			var nodes = [], intact = cached.length === data.length, subArrayCount = 0;

			//keys algorithm: sort elements without recreating them if keys are present
			//1) create a map of all existing keys, and mark all for deletion
			//2) add new keys to map and mark them for addition
			//3) if key exists in new list, change action from deletion to a move
			//4) for each key, handle its corresponding action as marked in previous steps
			//5) copy unkeyed items into their respective gaps
			var DELETION = 1, INSERTION = 2 , MOVE = 3;
			var existing = {}, unkeyed = [], shouldMaintainIdentities = false;
			for (var i = 0; i < cached.length; i++) {
				if (cached[i] && cached[i].attrs && cached[i].attrs.key != null) {
					shouldMaintainIdentities = true;
					existing[cached[i].attrs.key] = {action: DELETION, index: i, element: cached[i].nodes[0]}
				}
			}
			if (shouldMaintainIdentities) {
				if (data.indexOf(null) > -1) data = data.filter(function(x) {return x != null})
				
				var keysDiffer = false
				if (data.length != cached.length) keysDiffer = true
				else for (var i = 0, cachedCell, dataCell; cachedCell = cached[i], dataCell = data[i]; i++) {
					if (cachedCell.attrs && dataCell.attrs && cachedCell.attrs.key != dataCell.attrs.key) {
						keysDiffer = true
						break
					}
				}
				
				if (keysDiffer) {
					for (var i = 0, len = data.length; i < len; i++) {
						if (data[i] && data[i].attrs) {
							if (data[i].attrs.key != null) {
								var key = data[i].attrs.key;
								if (!existing[key]) existing[key] = {action: INSERTION, index: i};
<<<<<<< HEAD
								else {
									existing[key] = {
										action: MOVE,
										index: i,
										from: existing[key].index,
										element: existing[key].element || $document.createElement("div")
									}
=======
								else existing[key] = {
									action: MOVE,
									index: i,
									from: existing[key].index,
									element: cached.nodes[existing[key].index] || $document.createElement("div")
>>>>>>> 0ac28928
								}
							}
							else unkeyed.push({index: i, element: parentElement.childNodes[i] || $document.createElement("div")})
						}
					}
					var actions = []
					for (var prop in existing) actions.push(existing[prop])
					var changes = actions.sort(sortChanges);
					var newCached = new Array(cached.length)

					for (var i = 0, change; change = changes[i]; i++) {
						if (change.action === DELETION) {
							clear(cached[change.index].nodes, cached[change.index]);
							newCached.splice(change.index, 1)
						}
						if (change.action === INSERTION) {
							var dummy = $document.createElement("div");
							dummy.key = data[change.index].attrs.key;
							parentElement.insertBefore(dummy, parentElement.childNodes[change.index] || null);
							newCached.splice(change.index, 0, {attrs: {key: data[change.index].attrs.key}, nodes: [dummy]})
						}

						if (change.action === MOVE) {
							if (parentElement.childNodes[change.index] !== change.element && change.element !== null) {
								parentElement.insertBefore(change.element, parentElement.childNodes[change.index] || null)
							}
							newCached[change.index] = cached[change.from]
						}
					}
					for (var i = 0, len = unkeyed.length; i < len; i++) {
						var change = unkeyed[i];
						parentElement.insertBefore(change.element, parentElement.childNodes[change.index] || null);
						newCached[change.index] = cached[change.index]
					}
					cached = newCached;
					cached.nodes = new Array(parentElement.childNodes.length);
					for (var i = 0, child; child = parentElement.childNodes[i]; i++) cached.nodes[i] = child
				}
			}
			//end key algorithm

			for (var i = 0, cacheCount = 0, len = data.length; i < len; i++) {
				//diff each item in the array
				var item = build(parentElement, parentTag, cached, index, data[i], cached[cacheCount], shouldReattach, index + subArrayCount || subArrayCount, editable, namespace, configs);
				if (item === undefined) continue;
				if (!item.nodes.intact) intact = false;
				if (item.$trusted) {
					//fix offset of next element if item was a trusted string w/ more than one html element
					//the first clause in the regexp matches elements
					//the second clause (after the pipe) matches text nodes
					subArrayCount += (item.match(/<[^\/]|\>\s*[^<]/g) || []).length
				}
				else subArrayCount += type.call(item) === ARRAY ? item.length : 1;
				cached[cacheCount++] = item
			}
			if (!intact) {
				//diff the array itself
				
				//update the list of DOM nodes by collecting the nodes from each item
				for (var i = 0, len = data.length; i < len; i++) {
					if (cached[i] != null) nodes.push.apply(nodes, cached[i].nodes)
				}
				//remove items from the end of the array if the new array is shorter than the old one
				//if errors ever happen here, the issue is most likely a bug in the construction of the `cached` data structure somewhere earlier in the program
				for (var i = 0, node; node = cached.nodes[i]; i++) {
					if (node.parentNode != null && nodes.indexOf(node) < 0) clear([node], [cached[i]])
				}
				if (data.length < cached.length) cached.length = data.length;
				cached.nodes = nodes
			}
		}
		else if (data != null && dataType === OBJECT) {
			if (!data.attrs) data.attrs = {};
			if (!cached.attrs) cached.attrs = {};

			var dataAttrKeys = Object.keys(data.attrs)
			var hasKeys = dataAttrKeys.length > ("key" in data.attrs ? 1 : 0)
			//if an element is different enough from the one in cache, recreate it
			if (data.tag != cached.tag || dataAttrKeys.join() != Object.keys(cached.attrs).join() || data.attrs.id != cached.attrs.id) {
				if (cached.nodes.length) clear(cached.nodes);
				if (cached.configContext && typeof cached.configContext.onunload === FUNCTION) cached.configContext.onunload()
			}
			if (type.call(data.tag) != STRING) return;

			var node, isNew = cached.nodes.length === 0;
			if (data.attrs.xmlns) namespace = data.attrs.xmlns;
			else if (data.tag === "svg") namespace = "http://www.w3.org/2000/svg";
			else if (data.tag === "math") namespace = "http://www.w3.org/1998/Math/MathML";
			if (isNew) {
				if (data.attrs.is) node = namespace === undefined ? $document.createElement(data.tag, data.attrs.is) : $document.createElementNS(namespace, data.tag, data.attrs.is);
				else node = namespace === undefined ? $document.createElement(data.tag) : $document.createElementNS(namespace, data.tag);
				cached = {
					tag: data.tag,
					//set attributes first, then create children
					attrs: hasKeys ? setAttributes(node, data.tag, data.attrs, {}, namespace) : data.attrs,
					children: data.children != null && data.children.length > 0 ?
						build(node, data.tag, undefined, undefined, data.children, cached.children, true, 0, data.attrs.contenteditable ? node : editable, namespace, configs) :
						data.children,
					nodes: [node]
				};
				if (cached.children && !cached.children.nodes) cached.children.nodes = [];
				//edge case: setting value on <select> doesn't work before children exist, so set it again after children have been created
				if (data.tag === "select" && data.attrs.value) setAttributes(node, data.tag, {value: data.attrs.value}, {}, namespace);
				parentElement.insertBefore(node, parentElement.childNodes[index] || null)
			}
			else {
				node = cached.nodes[0];
				if (hasKeys) setAttributes(node, data.tag, data.attrs, cached.attrs, namespace);
				cached.children = build(node, data.tag, undefined, undefined, data.children, cached.children, false, 0, data.attrs.contenteditable ? node : editable, namespace, configs);
				cached.nodes.intact = true;
				if (shouldReattach === true && node != null) parentElement.insertBefore(node, parentElement.childNodes[index] || null)
			}
			//schedule configs to be called. They are called after `build` finishes running
			if (typeof data.attrs["config"] === FUNCTION) {
				var context = cached.configContext = cached.configContext || {};

				// bind
				var callback = function(data, args) {
					return function() {
						return data.attrs["config"].apply(data, args)
					}
				};
				configs.push(callback(data, [node, !isNew, context, cached]))
			}
		}
		else if (typeof dataType != FUNCTION) {
			//handle text nodes
			var nodes;
			if (cached.nodes.length === 0) {
				if (data.$trusted) {
					nodes = injectHTML(parentElement, index, data)
				}
				else {
					nodes = [$document.createTextNode(data)];
					if (!parentElement.nodeName.match(voidElements)) parentElement.insertBefore(nodes[0], parentElement.childNodes[index] || null)
				}
				cached = "string number boolean".indexOf(typeof data) > -1 ? new data.constructor(data) : data;
				cached.nodes = nodes
			}
			else if (cached.valueOf() !== data.valueOf() || shouldReattach === true) {
				nodes = cached.nodes;
				if (!editable || editable !== $document.activeElement) {
					if (data.$trusted) {
						clear(nodes, cached);
						nodes = injectHTML(parentElement, index, data)
					}
					else {
						//corner case: replacing the nodeValue of a text node that is a child of a textarea/contenteditable doesn't work
						//we need to update the value property of the parent textarea or the innerHTML of the contenteditable element instead
						if (parentTag === "textarea") parentElement.value = data;
						else if (editable) editable.innerHTML = data;
						else {
							if (nodes[0].nodeType === 1 || nodes.length > 1) { //was a trusted string
								clear(cached.nodes, cached);
								nodes = [$document.createTextNode(data)]
							}
							parentElement.insertBefore(nodes[0], parentElement.childNodes[index] || null);
							nodes[0].nodeValue = data
						}
					}
				}
				cached = new data.constructor(data);
				cached.nodes = nodes
			}
			else cached.nodes.intact = true
		}

		return cached
	}
	function sortChanges(a, b) {return a.action - b.action || a.index - b.index}
	function setAttributes(node, tag, dataAttrs, cachedAttrs, namespace) {
		for (var attrName in dataAttrs) {
			var dataAttr = dataAttrs[attrName];
			var cachedAttr = cachedAttrs[attrName];
			if (!(attrName in cachedAttrs) || (cachedAttr !== dataAttr)) {
				cachedAttrs[attrName] = dataAttr;
				try {
					//`config` isn't a real attributes, so ignore it
					if (attrName === "config" || attrName == "key") continue;
					//hook event handlers to the auto-redrawing system
					else if (typeof dataAttr === FUNCTION && attrName.indexOf("on") === 0) {
						node[attrName] = autoredraw(dataAttr, node)
					}
					//handle `style: {...}`
					else if (attrName === "style" && dataAttr != null && type.call(dataAttr) === OBJECT) {
						for (var rule in dataAttr) {
							if (cachedAttr == null || cachedAttr[rule] !== dataAttr[rule]) node.style[rule] = dataAttr[rule]
						}
						for (var rule in cachedAttr) {
							if (!(rule in dataAttr)) node.style[rule] = ""
						}
					}
					//handle SVG
					else if (namespace != null) {
						if (attrName === "href") node.setAttributeNS("http://www.w3.org/1999/xlink", "href", dataAttr);
						else if (attrName === "className") node.setAttribute("class", dataAttr);
						else node.setAttribute(attrName, dataAttr)
					}
					//handle cases that are properties (but ignore cases where we should use setAttribute instead)
					//- list and form are typically used as strings, but are DOM element references in js
					//- when using CSS selectors (e.g. `m("[style='']")`), style is used as a string, but it's an object in js
					else if (attrName in node && !(attrName === "list" || attrName === "style" || attrName === "form" || attrName === "type")) {
						//#348 don't set the value if not needed otherwise cursor placement breaks in Chrome
						if (tag !== "input" || node[attrName] !== dataAttr) node[attrName] = dataAttr
					}
					else node.setAttribute(attrName, dataAttr)
				}
				catch (e) {
					//swallow IE's invalid argument errors to mimic HTML's fallback-to-doing-nothing-on-invalid-attributes behavior
					if (e.message.indexOf("Invalid argument") < 0) throw e
				}
			}
			//#348 dataAttr may not be a string, so use loose comparison (double equal) instead of strict (triple equal)
			else if (attrName === "value" && tag === "input" && node.value != dataAttr) {
				node.value = dataAttr
			}
		}
		return cachedAttrs
	}
	function clear(nodes, cached) {
		for (var i = nodes.length - 1; i > -1; i--) {
			if (nodes[i] && nodes[i].parentNode) {
				try {nodes[i].parentNode.removeChild(nodes[i])}
				catch (e) {} //ignore if this fails due to order of events (see http://stackoverflow.com/questions/21926083/failed-to-execute-removechild-on-node)
				cached = [].concat(cached);
				if (cached[i]) unload(cached[i])
			}
		}
		if (nodes.length != 0) nodes.length = 0
	}
	function unload(cached) {
		if (cached.configContext && typeof cached.configContext.onunload === FUNCTION) cached.configContext.onunload();
		if (cached.children) {
			if (type.call(cached.children) === ARRAY) {
				for (var i = 0, child; child = cached.children[i]; i++) unload(child)
			}
			else if (cached.children.tag) unload(cached.children)
		}
	}
	function injectHTML(parentElement, index, data) {
		var nextSibling = parentElement.childNodes[index];
		if (nextSibling) {
			var isElement = nextSibling.nodeType != 1;
			var placeholder = $document.createElement("span");
			if (isElement) {
				parentElement.insertBefore(placeholder, nextSibling || null);
				placeholder.insertAdjacentHTML("beforebegin", data);
				parentElement.removeChild(placeholder)
			}
			else nextSibling.insertAdjacentHTML("beforebegin", data)
		}
		else parentElement.insertAdjacentHTML("beforeend", data);
		var nodes = [];
		while (parentElement.childNodes[index] !== nextSibling) {
			nodes.push(parentElement.childNodes[index]);
			index++
		}
		return nodes
	}
	function autoredraw(callback, object) {
		return function(e) {
			e = e || event;
			m.redraw.strategy("diff");
			m.startComputation();
			try {return callback.call(object, e)}
			finally {
				endFirstComputation()
			}
		}
	}

	var html;
	var documentNode = {
		appendChild: function(node) {
			if (html === undefined) html = $document.createElement("html");
			if ($document.documentElement && $document.documentElement !== node) {
				$document.replaceChild(node, $document.documentElement)
			}
			else $document.appendChild(node);
			this.childNodes = $document.childNodes
		},
		insertBefore: function(node) {
			this.appendChild(node)
		},
		childNodes: []
	};
	var nodeCache = [], cellCache = {};
	m.render = function(root, cell, forceRecreation) {
		var configs = [];
		if (!root) throw new Error("Please ensure the DOM element exists before rendering a template into it.");
		var id = getCellCacheKey(root);
		var isDocumentRoot = root === $document;
		var node = isDocumentRoot || root === $document.documentElement ? documentNode : root;
		if (isDocumentRoot && cell.tag != "html") cell = {tag: "html", attrs: {}, children: cell};
		if (cellCache[id] === undefined) clear(node.childNodes);
		if (forceRecreation === true) reset(root);
		cellCache[id] = build(node, null, undefined, undefined, cell, cellCache[id], false, 0, null, undefined, configs);
		for (var i = 0, len = configs.length; i < len; i++) configs[i]()
	};
	function getCellCacheKey(element) {
		var index = nodeCache.indexOf(element);
		return index < 0 ? nodeCache.push(element) - 1 : index
	}

	m.trust = function(value) {
		value = new String(value);
		value.$trusted = true;
		return value
	};

	function gettersetter(store) {
		var prop = function() {
			if (arguments.length) store = arguments[0];
			return store
		};

		prop.toJSON = function() {
			return store
		};

		return prop
	}

	m.prop = function (store) {
		//note: using non-strict equality check here because we're checking if store is null OR undefined
		if (((store != null && type.call(store) === OBJECT) || typeof store === FUNCTION) && typeof store.then === FUNCTION) {
			return propify(store)
		}

		return gettersetter(store)
	};

	var roots = [], modules = [], controllers = [], lastRedrawId = null, lastRedrawCallTime = 0, computePostRedrawHook = null, prevented = false, topModule;
	var FRAME_BUDGET = 16; //60 frames per second = 1 call per 16 ms
	m.module = function(root, module) {
		if (!root) throw new Error("Please ensure the DOM element exists before rendering a template into it.");
		var index = roots.indexOf(root);
		if (index < 0) index = roots.length;
		var isPrevented = false;
		if (controllers[index] && typeof controllers[index].onunload === FUNCTION) {
			var event = {
				preventDefault: function() {isPrevented = true}
			};
			controllers[index].onunload(event)
		}
		if (!isPrevented) {
			m.redraw.strategy("all");
			m.startComputation();
			roots[index] = root;
			var currentModule = topModule = module = module || {};
			var controller = new (module.controller || function() {});
			//controllers may call m.module recursively (via m.route redirects, for example)
			//this conditional ensures only the last recursive m.module call is applied
			if (currentModule === topModule) {
				controllers[index] = controller;
				modules[index] = module
			}
			endFirstComputation();
			return controllers[index]
		}
	};
	m.redraw = function(force) {
		//lastRedrawId is a positive number if a second redraw is requested before the next animation frame
		//lastRedrawID is null if it's the first redraw and not an event handler
		if (lastRedrawId && force !== true) {
			//when setTimeout: only reschedule redraw if time between now and previous redraw is bigger than a frame, otherwise keep currently scheduled timeout
			//when rAF: always reschedule redraw
			if (new Date - lastRedrawCallTime > FRAME_BUDGET || $requestAnimationFrame === window.requestAnimationFrame) {
				if (lastRedrawId > 0) $cancelAnimationFrame(lastRedrawId);
				lastRedrawId = $requestAnimationFrame(redraw, FRAME_BUDGET)
			}
		}
		else {
			redraw();
			lastRedrawId = $requestAnimationFrame(function() {lastRedrawId = null}, FRAME_BUDGET)
		}
	};
	m.redraw.strategy = m.prop();
	var blank = function() {return ""}
	function redraw() {
		var forceRedraw = m.redraw.strategy() === "all";
		for (var i = 0, root; root = roots[i]; i++) {
			if (controllers[i]) {
				m.render(root, (modules[i].view || blank)(controllers[i]), forceRedraw)
			}
		}
		//after rendering within a routed context, we need to scroll back to the top, and fetch the document title for history.pushState
		if (computePostRedrawHook) {
			computePostRedrawHook();
			computePostRedrawHook = null
		}
		lastRedrawId = null;
		lastRedrawCallTime = new Date;
		m.redraw.strategy("diff")
	}

	var pendingRequests = 0;
	m.startComputation = function() {pendingRequests++};
	m.endComputation = function() {
		pendingRequests = Math.max(pendingRequests - 1, 0);
		if (pendingRequests === 0) m.redraw()
	};
	var endFirstComputation = function() {
		if (m.redraw.strategy() == "none") {
			pendingRequests--
			m.redraw.strategy("diff")
		}
		else m.endComputation();
	}

	m.withAttr = function(prop, withAttrCallback) {
		return function(e) {
			e = e || event;
			var currentTarget = e.currentTarget || this;
			withAttrCallback(prop in currentTarget ? currentTarget[prop] : currentTarget.getAttribute(prop))
		}
	};

	//routing
	var modes = {pathname: "", hash: "#", search: "?"};
	var redirect = function() {}, routeParams, currentRoute;
	m.route = function() {
		//m.route()
		if (arguments.length === 0) return currentRoute;
		//m.route(el, defaultRoute, routes)
		else if (arguments.length === 3 && type.call(arguments[1]) === STRING) {
			var root = arguments[0], defaultRoute = arguments[1], router = arguments[2];
			redirect = function(source) {
				var path = currentRoute = normalizeRoute(source);
				if (!routeByValue(root, router, path)) {
					m.route(defaultRoute, true)
				}
			};
			var listener = m.route.mode === "hash" ? "onhashchange" : "onpopstate";
			window[listener] = function() {
				var path = $location[m.route.mode]
				if (m.route.mode === "pathname") path += $location.search
				if (currentRoute != normalizeRoute(path)) {
					redirect(path)
				}
			};
			computePostRedrawHook = setScroll;
			window[listener]()
		}
		//config: m.route
		else if (arguments[0].addEventListener) {
			var element = arguments[0];
			var isInitialized = arguments[1];
			var context = arguments[2];
			element.href = (m.route.mode !== 'pathname' ? $location.pathname : '') + modes[m.route.mode] + this.attrs.href;
			element.removeEventListener("click", routeUnobtrusive);
			element.addEventListener("click", routeUnobtrusive)
		}
		//m.route(route, params)
		else if (type.call(arguments[0]) === STRING) {
			currentRoute = arguments[0];
			var args = arguments[1] || {}
			var queryIndex = currentRoute.indexOf("?")
			var params = queryIndex > -1 ? parseQueryString(currentRoute.slice(queryIndex + 1)) : {}
			for (var i in args) params[i] = args[i]
			var querystring = buildQueryString(params)
			var currentPath = queryIndex > -1 ? currentRoute.slice(0, queryIndex) : currentRoute
			if (querystring) currentRoute = currentPath + (currentPath.indexOf("?") === -1 ? "?" : "&") + querystring;

			var shouldReplaceHistoryEntry = (arguments.length === 3 ? arguments[2] : arguments[1]) === true || currentRoute === arguments[0];

			if (window.history.pushState) {
				computePostRedrawHook = function() {
					window.history[shouldReplaceHistoryEntry ? "replaceState" : "pushState"](null, $document.title, modes[m.route.mode] + currentRoute);
					setScroll()
				};
				redirect(modes[m.route.mode] + currentRoute)
			}
			else $location[m.route.mode] = currentRoute
		}
	};
	m.route.param = function(key) {
		if (!routeParams) throw new Error("You must call m.route(element, defaultRoute, routes) before calling m.route.param()")
		return routeParams[key]
	};
	m.route.mode = "search";
	function normalizeRoute(route) {
		return route.slice(modes[m.route.mode].length)
	}
	function routeByValue(root, router, path) {
		routeParams = {};

		var queryStart = path.indexOf("?");
		if (queryStart !== -1) {
			routeParams = parseQueryString(path.substr(queryStart + 1, path.length));
			path = path.substr(0, queryStart)
		}

		for (var route in router) {
			if (route === path) {
				m.module(root, router[route]);
				return true
			}

			var matcher = new RegExp("^" + route.replace(/:[^\/]+?\.{3}/g, "(.*?)").replace(/:[^\/]+/g, "([^\\/]+)") + "\/?$");

			if (matcher.test(path)) {
				path.replace(matcher, function() {
					var keys = route.match(/:[^\/]+/g) || [];
					var values = [].slice.call(arguments, 1, -2);
					for (var i = 0, len = keys.length; i < len; i++) routeParams[keys[i].replace(/:|\./g, "")] = decodeURIComponent(values[i])
					m.module(root, router[route])
				});
				return true
			}
		}
	}
	function routeUnobtrusive(e) {
		e = e || event;
		if (e.ctrlKey || e.metaKey || e.which === 2) return;
		if (e.preventDefault) e.preventDefault();
		else e.returnValue = false;
		var currentTarget = e.currentTarget || this;
		var args = m.route.mode === "pathname" && currentTarget.search ? parseQueryString(currentTarget.search.slice(1)) : {};
		m.route(currentTarget[m.route.mode].slice(modes[m.route.mode].length), args)
	}
	function setScroll() {
		if (m.route.mode != "hash" && $location.hash) $location.hash = $location.hash;
		else window.scrollTo(0, 0)
	}
	function buildQueryString(object, prefix) {
		var str = [];
		for(var prop in object) {
			var key = prefix ? prefix + "[" + prop + "]" : prop, value = object[prop];
			var valueType = type.call(value)
			var pair = value != null && (valueType === OBJECT) ?
				buildQueryString(value, key) :
				valueType === ARRAY ?
					value.map(function(item) {return encodeURIComponent(key) + "=" + encodeURIComponent(item)}).join("&") :
					encodeURIComponent(key) + "=" + encodeURIComponent(value)
			str.push(pair)
		}
		return str.join("&")
	}
	
	function parseQueryString(str) {
		var pairs = str.split("&"), params = {};
		for (var i = 0, len = pairs.length; i < len; i++) {
			var pair = pairs[i].split("=");
			params[decodeURIComponent(pair[0])] = pair[1] ? decodeURIComponent(pair[1]) : ""
		}
		return params
	}
	function reset(root) {
		var cacheKey = getCellCacheKey(root);
		clear(root.childNodes, cellCache[cacheKey]);
		cellCache[cacheKey] = undefined
	}

	m.deferred = function () {
		var deferred = new Deferred();
		deferred.promise = propify(deferred.promise);
		return deferred
	};
	function propify(promise) {
		var prop = m.prop();
		promise.then(prop);
		prop.then = function(resolve, reject) {
			return propify(promise.then(resolve, reject))
		};
		return prop
	}
	//Promiz.mithril.js | Zolmeister | MIT
	//a modified version of Promiz.js, which does not conform to Promises/A+ for two reasons:
	//1) `then` callbacks are called synchronously (because setTimeout is too slow, and the setImmediate polyfill is too big
	//2) throwing subclasses of Error cause the error to be bubbled up instead of triggering rejection (because the spec does not account for the important use case of default browser error handling, i.e. message w/ line number)
	function Deferred(successCallback, failureCallback) {
		var RESOLVING = 1, REJECTING = 2, RESOLVED = 3, REJECTED = 4;
		var self = this, state = 0, promiseValue = 0, next = [];

		self["promise"] = {};

		self["resolve"] = function(value) {
			if (!state) {
				promiseValue = value;
				state = RESOLVING;

				fire()
			}
			return this
		};

		self["reject"] = function(value) {
			if (!state) {
				promiseValue = value;
				state = REJECTING;

				fire()
			}
			return this
		};

		self.promise["then"] = function(successCallback, failureCallback) {
			var deferred = new Deferred(successCallback, failureCallback);
			if (state === RESOLVED) {
				deferred.resolve(promiseValue)
			}
			else if (state === REJECTED) {
				deferred.reject(promiseValue)
			}
			else {
				next.push(deferred)
			}
			return deferred.promise
		};

		function finish(type) {
			state = type || REJECTED;
			next.map(function(deferred) {
				state === RESOLVED && deferred.resolve(promiseValue) || deferred.reject(promiseValue)
			})
		}

		function thennable(then, successCallback, failureCallback, notThennableCallback) {
			if (((promiseValue != null && type.call(promiseValue) === OBJECT) || typeof promiseValue === FUNCTION) && typeof then === FUNCTION) {
				try {
					// count protects against abuse calls from spec checker
					var count = 0;
					then.call(promiseValue, function(value) {
						if (count++) return;
						promiseValue = value;
						successCallback()
					}, function (value) {
						if (count++) return;
						promiseValue = value;
						failureCallback()
					})
				}
				catch (e) {
					m.deferred.onerror(e);
					promiseValue = e;
					failureCallback()
				}
			} else {
				notThennableCallback()
			}
		}

		function fire() {
			// check if it's a thenable
			var then;
			try {
				then = promiseValue && promiseValue.then
			}
			catch (e) {
				m.deferred.onerror(e);
				promiseValue = e;
				state = REJECTING;
				return fire()
			}
			thennable(then, function() {
				state = RESOLVING;
				fire()
			}, function() {
				state = REJECTING;
				fire()
			}, function() {
				try {
					if (state === RESOLVING && typeof successCallback === FUNCTION) {
						promiseValue = successCallback(promiseValue)
					}
					else if (state === REJECTING && typeof failureCallback === "function") {
						promiseValue = failureCallback(promiseValue);
						state = RESOLVING
					}
				}
				catch (e) {
					m.deferred.onerror(e);
					promiseValue = e;
					return finish()
				}

				if (promiseValue === self) {
					promiseValue = TypeError();
					finish()
				}
				else {
					thennable(then, function () {
						finish(RESOLVED)
					}, finish, function () {
						finish(state === RESOLVING && RESOLVED)
					})
				}
			})
		}
	}
	m.deferred.onerror = function(e) {
		if (type.call(e) === "[object Error]" && !e.constructor.toString().match(/ Error/)) throw e
	};

	m.sync = function(args) {
		var method = "resolve";
		function synchronizer(pos, resolved) {
			return function(value) {
				results[pos] = value;
				if (!resolved) method = "reject";
				if (--outstanding === 0) {
					deferred.promise(results);
					deferred[method](results)
				}
				return value
			}
		}

		var deferred = m.deferred();
		var outstanding = args.length;
		var results = new Array(outstanding);
		if (args.length > 0) {
			for (var i = 0; i < args.length; i++) {
				args[i].then(synchronizer(i, true), synchronizer(i, false))
			}
		}
		else deferred.resolve([]);

		return deferred.promise
	};
	function identity(value) {return value}

	function ajax(options) {
		if (options.dataType && options.dataType.toLowerCase() === "jsonp") {
			var callbackKey = "mithril_callback_" + new Date().getTime() + "_" + (Math.round(Math.random() * 1e16)).toString(36);
			var script = $document.createElement("script");

			window[callbackKey] = function(resp) {
				script.parentNode.removeChild(script);
				options.onload({
					type: "load",
					target: {
						responseText: resp
					}
				});
				window[callbackKey] = undefined
			};

			script.onerror = function(e) {
				script.parentNode.removeChild(script);

				options.onerror({
					type: "error",
					target: {
						status: 500,
						responseText: JSON.stringify({error: "Error making jsonp request"})
					}
				});
				window[callbackKey] = undefined;

				return false
			};

			script.onload = function(e) {
				return false
			};

			script.src = options.url
				+ (options.url.indexOf("?") > 0 ? "&" : "?")
				+ (options.callbackKey ? options.callbackKey : "callback")
				+ "=" + callbackKey
				+ "&" + buildQueryString(options.data || {});
			$document.body.appendChild(script)
		}
		else {
			var xhr = new window.XMLHttpRequest;
			xhr.open(options.method, options.url, true, options.user, options.password);
			xhr.onreadystatechange = function() {
				if (xhr.readyState === 4) {
					if (xhr.status >= 200 && xhr.status < 300) options.onload({type: "load", target: xhr});
					else options.onerror({type: "error", target: xhr})
				}
			};
			if (options.serialize === JSON.stringify && options.data && options.method !== "GET") {
				xhr.setRequestHeader("Content-Type", "application/json; charset=utf-8")
			}
			if (options.deserialize === JSON.parse) {
				xhr.setRequestHeader("Accept", "application/json, text/*");
			}
			if (typeof options.config === FUNCTION) {
				var maybeXhr = options.config(xhr, options);
				if (maybeXhr != null) xhr = maybeXhr
			}

			var data = options.method === "GET" || !options.data ? "" : options.data
			if (data && (type.call(data) != STRING && data.constructor != window.FormData)) {
				throw "Request data should be either be a string or FormData. Check the `serialize` option in `m.request`";
			}
			xhr.send(data);
			return xhr
		}
	}
	function bindData(xhrOptions, data, serialize) {
		if (xhrOptions.method === "GET" && xhrOptions.dataType != "jsonp") {
			var prefix = xhrOptions.url.indexOf("?") < 0 ? "?" : "&";
			var querystring = buildQueryString(data);
			xhrOptions.url = xhrOptions.url + (querystring ? prefix + querystring : "")
		}
		else xhrOptions.data = serialize(data);
		return xhrOptions
	}
	function parameterizeUrl(url, data) {
		var tokens = url.match(/:[a-z]\w+/gi);
		if (tokens && data) {
			for (var i = 0; i < tokens.length; i++) {
				var key = tokens[i].slice(1);
				url = url.replace(tokens[i], data[key]);
				delete data[key]
			}
		}
		return url
	}

	m.request = function(xhrOptions) {
		if (xhrOptions.background !== true) m.startComputation();
		var deferred = m.deferred();
		var isJSONP = xhrOptions.dataType && xhrOptions.dataType.toLowerCase() === "jsonp";
		var serialize = xhrOptions.serialize = isJSONP ? identity : xhrOptions.serialize || JSON.stringify;
		var deserialize = xhrOptions.deserialize = isJSONP ? identity : xhrOptions.deserialize || JSON.parse;
		var extract = xhrOptions.extract || function(xhr) {
			return xhr.responseText.length === 0 && deserialize === JSON.parse ? null : xhr.responseText
		};
		xhrOptions.url = parameterizeUrl(xhrOptions.url, xhrOptions.data);
		xhrOptions = bindData(xhrOptions, xhrOptions.data, serialize);
		xhrOptions.onload = xhrOptions.onerror = function(e) {
			try {
				e = e || event;
				var unwrap = (e.type === "load" ? xhrOptions.unwrapSuccess : xhrOptions.unwrapError) || identity;
				var response = unwrap(deserialize(extract(e.target, xhrOptions)));
				if (e.type === "load") {
					if (type.call(response) === ARRAY && xhrOptions.type) {
						for (var i = 0; i < response.length; i++) response[i] = new xhrOptions.type(response[i])
					}
					else if (xhrOptions.type) response = new xhrOptions.type(response)
				}
				deferred[e.type === "load" ? "resolve" : "reject"](response)
			}
			catch (e) {
				m.deferred.onerror(e);
				deferred.reject(e)
			}
			if (xhrOptions.background !== true) m.endComputation()
		};
		ajax(xhrOptions);
		deferred.promise(xhrOptions.initialValue);
		return deferred.promise
	};

	//testing API
	m.deps = function(mock) {
		initialize(window = mock || window);
		return window;
	};
	//for internal testing only, do not use `m.deps.factory`
	m.deps.factory = app;

	return m
})(typeof window != "undefined" ? window : {});

if (typeof module != "undefined" && module !== null && module.exports) module.exports = m;
else if (typeof define === "function" && define.amd) define(function() {return m});<|MERGE_RESOLUTION|>--- conflicted
+++ resolved
@@ -133,7 +133,7 @@
 			for (var i = 0; i < cached.length; i++) {
 				if (cached[i] && cached[i].attrs && cached[i].attrs.key != null) {
 					shouldMaintainIdentities = true;
-					existing[cached[i].attrs.key] = {action: DELETION, index: i, element: cached[i].nodes[0]}
+					existing[cached[i].attrs.key] = {action: DELETION, index: i}
 				}
 			}
 			if (shouldMaintainIdentities) {
@@ -154,21 +154,11 @@
 							if (data[i].attrs.key != null) {
 								var key = data[i].attrs.key;
 								if (!existing[key]) existing[key] = {action: INSERTION, index: i};
-<<<<<<< HEAD
-								else {
-									existing[key] = {
-										action: MOVE,
-										index: i,
-										from: existing[key].index,
-										element: existing[key].element || $document.createElement("div")
-									}
-=======
 								else existing[key] = {
 									action: MOVE,
 									index: i,
 									from: existing[key].index,
 									element: cached.nodes[existing[key].index] || $document.createElement("div")
->>>>>>> 0ac28928
 								}
 							}
 							else unkeyed.push({index: i, element: parentElement.childNodes[i] || $document.createElement("div")})
