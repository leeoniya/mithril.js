--- conflicted
+++ resolved
@@ -127,19 +127,13 @@
 			//5) copy unkeyed items into their respective gaps
 			var DELETION = 1, INSERTION = 2 , MOVE = 3;
 			var existing = {}, unkeyed = [], shouldMaintainIdentities = false;
-<<<<<<< HEAD
 			for (var i = 0; i < cached.length; i++) {
-				if (cached[i].attrs && cached[i].attrs.key != null) {
-=======
-			for (var i = 0, len = cached.length; i < len; i++) {
 				if (cached[i] && cached[i].attrs && cached[i].attrs.key != null) {
->>>>>>> e9c892cb
 					shouldMaintainIdentities = true;
 					existing[cached[i].attrs.key] = {action: DELETION, index: i}
 				}
 			}
 			if (shouldMaintainIdentities) {
-<<<<<<< HEAD
 				var keysDiffer = false
 				if (data.length != cached.length) keysDiffer = true
 				else for (var i = 0; i < data.length; i++) {
@@ -150,8 +144,9 @@
 				}
 				
 				if (keysDiffer) {
-					for (var i = 0; i < data.length; i++) {
-						if (data[i].attrs) {
+					if (data.indexOf(null) > -1) data = data.filter(function(x) {return x != null})
+					for (var i = 0, len = data.length; i < len; i++) {
+						if (data[i] && data[i].attrs) {
 							if (data[i].attrs.key != null) {
 								var key = data[i].attrs.key;
 								if (!existing[key]) existing[key] = {action: INSERTION, index: i};
@@ -164,38 +159,6 @@
 							}
 							else unkeyed.push({index: i, element: parentElement.childNodes[i] || $document.createElement("div")})
 						}
-=======
-				if (data.indexOf(null) > -1) data = data.filter(function(x) {return x != null})
-				for (var i = 0, len = data.length; i < len; i++) {
-					if (data[i] && data[i].attrs) {
-						if (data[i].attrs.key != null) {
-							var key = data[i].attrs.key;
-							if (!existing[key]) existing[key] = {action: INSERTION, index: i};
-							else existing[key] = {
-								action: MOVE,
-								index: i,
-								from: existing[key].index,
-								element: parentElement.childNodes[existing[key].index] || $document.createElement("div")
-							}
-						}
-						else unkeyed.push({index: i, element: parentElement.childNodes[i] || $document.createElement("div")})
-					}
-				}
-				var actions = Object.keys(existing).map(function(key) {return existing[key]});
-				var changes = actions.sort(function(a, b) {return a.action - b.action || a.index - b.index});
-				var newCached = cached.slice();
-
-				for (var i = 0, change; change = changes[i]; i++) {
-					if (change.action === DELETION) {
-						clear(cached[change.index].nodes, cached[change.index]);
-						newCached.splice(change.index, 1)
-					}
-					if (change.action === INSERTION) {
-						var dummy = $document.createElement("div");
-						dummy.key = data[change.index].attrs.key;
-						parentElement.insertBefore(dummy, parentElement.childNodes[change.index] || null);
-						newCached.splice(change.index, 0, {attrs: {key: data[change.index].attrs.key}, nodes: [dummy]})
->>>>>>> e9c892cb
 					}
 					var actions = []
 					for (var prop in existing) actions.push(existing[prop])
@@ -203,31 +166,25 @@
 					var newCached = new Array(cached.length)
 
 					for (var i = 0, change; change = changes[i]; i++) {
-						if (change.action == DELETION) {
+						if (change.action === DELETION) {
 							clear(cached[change.index].nodes, cached[change.index]);
 							newCached.splice(change.index, 1)
 						}
-						if (change.action == INSERTION) {
+						if (change.action === INSERTION) {
 							var dummy = $document.createElement("div");
 							dummy.key = data[change.index].attrs.key;
 							parentElement.insertBefore(dummy, parentElement.childNodes[change.index] || null);
 							newCached.splice(change.index, 0, {attrs: {key: data[change.index].attrs.key}, nodes: [dummy]})
 						}
 
-<<<<<<< HEAD
-						if (change.action == MOVE) {
+						if (change.action === MOVE) {
 							if (parentElement.childNodes[change.index] !== change.element && change.element !== null) {
 								parentElement.insertBefore(change.element, parentElement.childNodes[change.index] || null)
 							}
 							newCached[change.index] = cached[change.from]
-=======
-					if (change.action === MOVE) {
-						if (parentElement.childNodes[change.index] !== change.element && change.element !== null) {
-							parentElement.insertBefore(change.element, parentElement.childNodes[change.index] || null)
->>>>>>> e9c892cb
 						}
 					}
-					for (var i = 0; i < unkeyed.length; i++) {
+					for (var i = 0, len = unkeyed.length; i < len; i++) {
 						var change = unkeyed[i];
 						parentElement.insertBefore(change.element, parentElement.childNodes[change.index] || null);
 						newCached[change.index] = cached[change.index]
@@ -236,17 +193,6 @@
 					cached.nodes = new Array(parentElement.childNodes.length);
 					for (var i = 0, child; child = parentElement.childNodes[i]; i++) cached.nodes[i] = child
 				}
-<<<<<<< HEAD
-=======
-				for (var i = 0, len = unkeyed.length; i < len; i++) {
-					var change = unkeyed[i];
-					parentElement.insertBefore(change.element, parentElement.childNodes[change.index] || null);
-					newCached[change.index] = cached[change.index]
-				}
-				cached = newCached;
-				cached.nodes = [];
-				for (var i = 0, child; child = parentElement.childNodes[i]; i++) cached.nodes.push(child)
->>>>>>> e9c892cb
 			}
 			//end key algorithm
 
