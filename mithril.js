var m = (function app(window, undefined) {
	var OBJECT = "[object Object]", ARRAY = "[object Array]", STRING = "[object String]", FUNCTION = "function";
	var type = {}.toString;
	var parser = /(?:(^|#|\.)([^#\.\[\]]+))|(\[.+?\])/g, attrParser = /\[(.+?)(?:=("|'|)(.*?)\2)?\]/;
	var voidElements = /^(AREA|BASE|BR|COL|COMMAND|EMBED|HR|IMG|INPUT|KEYGEN|LINK|META|PARAM|SOURCE|TRACK|WBR)$/;

	// caching commonly used variables
	var $document, $location, $requestAnimationFrame, $cancelAnimationFrame;

	// self invoking function needed because of the way mocks work
	function initialize(window){
		$document = window.document;
		$location = window.location;
		$cancelAnimationFrame = window.cancelAnimationFrame || window.clearTimeout;
		$requestAnimationFrame = window.requestAnimationFrame || window.setTimeout;
	}

	initialize(window);


	/**
	 * @typedef {String} Tag
	 * A string that looks like -> div.classname#id[param=one][param2=two]
	 * Which describes a DOM node
	 */

	/**
	 *
	 * @param {Tag} The DOM node tag
	 * @param {Object=[]} optional key-value pairs to be mapped to DOM attrs
	 * @param {...mNode=[]} Zero or more Mithril child nodes. Can be an array, or splat (optional)
	 *
	 */
	function m() {
		var args = [].slice.call(arguments);
		var hasAttrs = args[1] != null && type.call(args[1]) === OBJECT && !("tag" in args[1]) && !("subtree" in args[1]);
		var attrs = hasAttrs ? args[1] : {};
		var classAttrName = "class" in attrs ? "class" : "className";
		var cell = {tag: "div", attrs: {}};
		var match, classes = [];
		if (type.call(args[0]) != STRING) throw new Error("selector in m(selector, attrs, children) should be a string")
		while (match = parser.exec(args[0])) {
			if (match[1] === "" && match[2]) cell.tag = match[2];
			else if (match[1] === "#") cell.attrs.id = match[2];
			else if (match[1] === ".") classes.push(match[2]);
			else if (match[3][0] === "[") {
				var pair = attrParser.exec(match[3]);
				cell.attrs[pair[1]] = pair[3] || (pair[2] ? "" :true)
			}
		}
		if (classes.length > 0) cell.attrs[classAttrName] = classes.join(" ");


		var children = hasAttrs ? args[2] : args[1];
		if (type.call(children) === ARRAY) {
			cell.children = children
		}
		else {
			cell.children = hasAttrs ? args.slice(2) : args.slice(1)
		}

		for (var attrName in attrs) {
			if (attrName === classAttrName) {
				if (attrs[attrName] !== "") cell.attrs[attrName] = (cell.attrs[attrName] || "") + " " + attrs[attrName];
			}
			else cell.attrs[attrName] = attrs[attrName]
		}
		return cell
	}
	function build(parentElement, parentTag, parentCache, parentIndex, data, cached, shouldReattach, index, editable, namespace, configs) {
		//`build` is a recursive function that manages creation/diffing/removal of DOM elements based on comparison between `data` and `cached`
		//the diff algorithm can be summarized as this:
		//1 - compare `data` and `cached`
		//2 - if they are different, copy `data` to `cached` and update the DOM based on what the difference is
		//3 - recursively apply this algorithm for every array and for the children of every virtual element

		//the `cached` data structure is essentially the same as the previous redraw's `data` data structure, with a few additions:
		//- `cached` always has a property called `nodes`, which is a list of DOM elements that correspond to the data represented by the respective virtual element
		//- in order to support attaching `nodes` as a property of `cached`, `cached` is *always* a non-primitive object, i.e. if the data was a string, then cached is a String instance. If data was `null` or `undefined`, cached is `new String("")`
		//- `cached also has a `configContext` property, which is the state storage object exposed by config(element, isInitialized, context)
		//- when `cached` is an Object, it represents a virtual element; when it's an Array, it represents a list of elements; when it's a String, Number or Boolean, it represents a text node

		//`parentElement` is a DOM element used for W3C DOM API calls
		//`parentTag` is only used for handling a corner case for textarea values
		//`parentCache` is used to remove nodes in some multi-node cases
		//`parentIndex` and `index` are used to figure out the offset of nodes. They're artifacts from before arrays started being flattened and are likely refactorable
		//`data` and `cached` are, respectively, the new and old nodes being diffed
		//`shouldReattach` is a flag indicating whether a parent node was recreated (if so, and if this node is reused, then this node must reattach itself to the new parent)
		//`editable` is a flag that indicates whether an ancestor is contenteditable
		//`namespace` indicates the closest HTML namespace as it cascades down from an ancestor
		//`configs` is a list of config functions to run after the topmost `build` call finishes running

		//there's logic that relies on the assumption that null and undefined data are equivalent to empty strings
		//- this prevents lifecycle surprises from procedural helpers that mix implicit and explicit return statements (e.g. function foo() {if (cond) return m("div")}
		//- it simplifies diffing code
		//data.toString() is null if data is the return value of Console.log in Firefox
		if (data == null || data.toString() == null) data = "";
		if (data.subtree === "retain") return cached;
		var cachedType = type.call(cached), dataType = type.call(data);
		if (cached == null || cachedType !== dataType) {
			if (cached != null) {
				if (parentCache && parentCache.nodes) {
					var offset = index - parentIndex;
					var end = offset + (dataType === ARRAY ? data : cached.nodes).length;
					clear(parentCache.nodes.slice(offset, end), parentCache.slice(offset, end))
				}
				else if (cached.nodes) clear(cached.nodes, cached)
			}
			cached = new data.constructor;
			if (cached.tag) cached = {}; //if constructor creates a virtual dom element, use a blank object as the base cached node instead of copying the virtual el (#277)
			cached.nodes = []
		}

		if (dataType === ARRAY) {
			//recursively flatten array
			for (var i = 0, len = data.length; i < len; i++) {
				if (type.call(data[i]) === ARRAY) {
					data = data.concat.apply([], data);
					i-- //check current index again and flatten until there are no more nested arrays at that index
				}
			}
			
			var nodes = [], intact = cached.length === data.length, subArrayCount = 0;

			//keys algorithm: sort elements without recreating them if keys are present
			//1) create a map of all existing keys, and mark all for deletion
			//2) add new keys to map and mark them for addition
			//3) if key exists in new list, change action from deletion to a move
			//4) for each key, handle its corresponding action as marked in previous steps
			//5) copy unkeyed items into their respective gaps
			var DELETION = 1, INSERTION = 2 , MOVE = 3;
			var existing = {}, unkeyed = [], shouldMaintainIdentities = false;
			for (var i = 0; i < cached.length; i++) {
				if (cached[i] && cached[i].attrs && cached[i].attrs.key != null) {
					shouldMaintainIdentities = true;
					existing[cached[i].attrs.key] = {action: DELETION, index: i}
				}
			}
			if (shouldMaintainIdentities) {
				if (data.indexOf(null) > -1) data = data.filter(function(x) {return x != null})
				
				var keysDiffer = false
				if (data.length != cached.length) keysDiffer = true
				else for (var i = 0, cachedCell, dataCell; cachedCell = cached[i], dataCell = data[i]; i++) {
					if (cachedCell.attrs && dataCell.attrs && cachedCell.attrs.key != dataCell.attrs.key) {
						keysDiffer = true
						break
					}
				}
				
				if (keysDiffer) {
					for (var i = 0, len = data.length; i < len; i++) {
						if (data[i] && data[i].attrs) {
							if (data[i].attrs.key != null) {
								var key = data[i].attrs.key;
								if (!existing[key]) existing[key] = {action: INSERTION, index: i};
								else existing[key] = {
									action: MOVE,
									index: i,
									from: existing[key].index,
									element: cached.nodes[existing[key].index] || $document.createElement("div")
								}
							}
							else unkeyed.push({index: i, element: parentElement.childNodes[i] || $document.createElement("div")})
						}
					}
					var actions = []
					for (var prop in existing) actions.push(existing[prop])
					var changes = actions.sort(sortChanges);
					var newCached = new Array(cached.length)

					for (var i = 0, change; change = changes[i]; i++) {
						if (change.action === DELETION) {
							clear(cached[change.index].nodes, cached[change.index]);
							newCached.splice(change.index, 1)
						}
						if (change.action === INSERTION) {
							var dummy = $document.createElement("div");
							dummy.key = data[change.index].attrs.key;
							parentElement.insertBefore(dummy, parentElement.childNodes[change.index] || null);
							newCached.splice(change.index, 0, {attrs: {key: data[change.index].attrs.key}, nodes: [dummy]})
						}

						if (change.action === MOVE) {
							if (parentElement.childNodes[change.index] !== change.element && change.element !== null) {
								parentElement.insertBefore(change.element, parentElement.childNodes[change.index] || null)
							}
							newCached[change.index] = cached[change.from]
						}
					}
					for (var i = 0, len = unkeyed.length; i < len; i++) {
						var change = unkeyed[i];
						parentElement.insertBefore(change.element, parentElement.childNodes[change.index] || null);
						newCached[change.index] = cached[change.index]
					}
					cached = newCached;
					cached.nodes = new Array(parentElement.childNodes.length);
					for (var i = 0, child; child = parentElement.childNodes[i]; i++) cached.nodes[i] = child
				}
			}
			//end key algorithm

			for (var i = 0, cacheCount = 0, len = data.length; i < len; i++) {
				//diff each item in the array
				var item = build(parentElement, parentTag, cached, index, data[i], cached[cacheCount], shouldReattach, index + subArrayCount || subArrayCount, editable, namespace, configs);
				if (item === undefined) continue;
				if (!item.nodes.intact) intact = false;
				if (item.$trusted) {
					//fix offset of next element if item was a trusted string w/ more than one html element
					//the first clause in the regexp matches elements
					//the second clause (after the pipe) matches text nodes
					subArrayCount += (item.match(/<[^\/]|\>\s*[^<]/g) || []).length
				}
				else subArrayCount += type.call(item) === ARRAY ? item.length : 1;
				cached[cacheCount++] = item
			}
			if (!intact) {
				//diff the array itself
				
				//update the list of DOM nodes by collecting the nodes from each item
				for (var i = 0, len = data.length; i < len; i++) {
					if (cached[i] != null) nodes.push.apply(nodes, cached[i].nodes)
				}
				//remove items from the end of the array if the new array is shorter than the old one
				//if errors ever happen here, the issue is most likely a bug in the construction of the `cached` data structure somewhere earlier in the program
				for (var i = 0, node; node = cached.nodes[i]; i++) {
					if (node.parentNode != null && nodes.indexOf(node) < 0) clear([node], [cached[i]])
				}
				if (data.length < cached.length) cached.length = data.length;
				cached.nodes = nodes
			}
		}
		else if (data != null && dataType === OBJECT) {
			if (data.controller) {
				var module = data
				var controller = cached.controller || new (module.controller || function() {})
				var args = module.controller.$$args ? [controller].concat(module.controller.$$args) : controller
				data = module.view.apply(module, args)
				if (!data.tag) throw new Error(module.view.toString() + "\n\nThis template must return a virtual element, not an array, string, etc.")
			}
			if (!data.attrs) data.attrs = {};
			if (!cached.attrs) cached.attrs = {};

			var dataAttrKeys = Object.keys(data.attrs)
			var hasKeys = dataAttrKeys.length > ("key" in data.attrs ? 1 : 0)
			//if an element is different enough from the one in cache, recreate it
			if (data.tag != cached.tag || dataAttrKeys.join() != Object.keys(cached.attrs).join() || data.attrs.id != cached.attrs.id || data.attrs.key != cached.attrs.key) {
				if (cached.nodes.length) clear(cached.nodes);
				if (cached.configContext && typeof cached.configContext.onunload === FUNCTION) cached.configContext.onunload()
				if (cached.controller && typeof cached.controller.onunload === FUNCTION) cached.controller.onunload({preventDefault: function() {}})
			}
			if (type.call(data.tag) != STRING) return;

			var node, isNew = cached.nodes.length === 0;
			if (data.attrs.xmlns) namespace = data.attrs.xmlns;
			else if (data.tag === "svg") namespace = "http://www.w3.org/2000/svg";
			else if (data.tag === "math") namespace = "http://www.w3.org/1998/Math/MathML";
			
			if (isNew) {
				if (data.attrs.is) node = namespace === undefined ? $document.createElement(data.tag, data.attrs.is) : $document.createElementNS(namespace, data.tag, data.attrs.is);
				else node = namespace === undefined ? $document.createElement(data.tag) : $document.createElementNS(namespace, data.tag);
				cached = {
					tag: data.tag,
					//set attributes first, then create children
					attrs: hasKeys ? setAttributes(node, data.tag, data.attrs, {}, namespace) : data.attrs,
					children: data.children != null && data.children.length > 0 ?
						build(node, data.tag, undefined, undefined, data.children, cached.children, true, 0, data.attrs.contenteditable ? node : editable, namespace, configs) :
						data.children,
					nodes: [node]
				};
				if (controller) cached.controller = controller
				
				if (cached.children && !cached.children.nodes) cached.children.nodes = [];
				//edge case: setting value on <select> doesn't work before children exist, so set it again after children have been created
				if (data.tag === "select" && data.attrs.value) setAttributes(node, data.tag, {value: data.attrs.value}, {}, namespace);
				parentElement.insertBefore(node, parentElement.childNodes[index] || null)
			}
			else {
				node = cached.nodes[0];
				if (hasKeys) setAttributes(node, data.tag, data.attrs, cached.attrs, namespace);
				cached.children = build(node, data.tag, undefined, undefined, data.children, cached.children, false, 0, data.attrs.contenteditable ? node : editable, namespace, configs);
				cached.nodes.intact = true;
				if (shouldReattach === true && node != null) parentElement.insertBefore(node, parentElement.childNodes[index] || null)
			}
			//schedule configs to be called. They are called after `build` finishes running
			if (typeof data.attrs["config"] === FUNCTION) {
				var context = cached.configContext = cached.configContext || {};

				// bind
				var callback = function(data, args) {
					return function() {
						return data.attrs["config"].apply(data, args)
					}
				};
				configs.push(callback(data, [node, !isNew, context, cached]))
			}
		}
		else if (typeof dataType != FUNCTION) {
			//handle text nodes
			var nodes;
			if (cached.nodes.length === 0) {
				if (data.$trusted) {
					nodes = injectHTML(parentElement, index, data)
				}
				else {
					nodes = [$document.createTextNode(data)];
					if (!parentElement.nodeName.match(voidElements)) parentElement.insertBefore(nodes[0], parentElement.childNodes[index] || null)
				}
				cached = "string number boolean".indexOf(typeof data) > -1 ? new data.constructor(data) : data;
				cached.nodes = nodes
			}
			else if (cached.valueOf() !== data.valueOf() || shouldReattach === true) {
				nodes = cached.nodes;
				if (!editable || editable !== $document.activeElement) {
					if (data.$trusted) {
						clear(nodes, cached);
						nodes = injectHTML(parentElement, index, data)
					}
					else {
						//corner case: replacing the nodeValue of a text node that is a child of a textarea/contenteditable doesn't work
						//we need to update the value property of the parent textarea or the innerHTML of the contenteditable element instead
						if (parentTag === "textarea") parentElement.value = data;
						else if (editable) editable.innerHTML = data;
						else {
							if (nodes[0].nodeType === 1 || nodes.length > 1) { //was a trusted string
								clear(cached.nodes, cached);
								nodes = [$document.createTextNode(data)]
							}
							parentElement.insertBefore(nodes[0], parentElement.childNodes[index] || null);
							nodes[0].nodeValue = data
						}
					}
				}
				cached = new data.constructor(data);
				cached.nodes = nodes
			}
			else cached.nodes.intact = true
		}

		return cached
	}
	function sortChanges(a, b) {return a.action - b.action || a.index - b.index}
	function setAttributes(node, tag, dataAttrs, cachedAttrs, namespace) {
		for (var attrName in dataAttrs) {
			var dataAttr = dataAttrs[attrName];
			var cachedAttr = cachedAttrs[attrName];
			if (!(attrName in cachedAttrs) || (cachedAttr !== dataAttr)) {
				cachedAttrs[attrName] = dataAttr;
				try {
					//`config` isn't a real attributes, so ignore it
					if (attrName === "config" || attrName == "key") continue;
					//hook event handlers to the auto-redrawing system
					else if (typeof dataAttr === FUNCTION && attrName.indexOf("on") === 0) {
						node[attrName] = autoredraw(dataAttr, node)
					}
					//handle `style: {...}`
					else if (attrName === "style" && dataAttr != null && type.call(dataAttr) === OBJECT) {
						for (var rule in dataAttr) {
							if (cachedAttr == null || cachedAttr[rule] !== dataAttr[rule]) node.style[rule] = dataAttr[rule]
						}
						for (var rule in cachedAttr) {
							if (!(rule in dataAttr)) node.style[rule] = ""
						}
					}
					//handle SVG
					else if (namespace != null) {
						if (attrName === "href") node.setAttributeNS("http://www.w3.org/1999/xlink", "href", dataAttr);
						else if (attrName === "className") node.setAttribute("class", dataAttr);
						else node.setAttribute(attrName, dataAttr)
					}
					//handle cases that are properties (but ignore cases where we should use setAttribute instead)
					//- list and form are typically used as strings, but are DOM element references in js
					//- when using CSS selectors (e.g. `m("[style='']")`), style is used as a string, but it's an object in js
					else if (attrName in node && !(attrName === "list" || attrName === "style" || attrName === "form" || attrName === "type")) {
						//#348 don't set the value if not needed otherwise cursor placement breaks in Chrome
						if (tag !== "input" || node[attrName] !== dataAttr) node[attrName] = dataAttr
					}
					else node.setAttribute(attrName, dataAttr)
				}
				catch (e) {
					//swallow IE's invalid argument errors to mimic HTML's fallback-to-doing-nothing-on-invalid-attributes behavior
					if (e.message.indexOf("Invalid argument") < 0) throw e
				}
			}
			//#348 dataAttr may not be a string, so use loose comparison (double equal) instead of strict (triple equal)
			else if (attrName === "value" && tag === "input" && node.value != dataAttr) {
				node.value = dataAttr
			}
		}
		return cachedAttrs
	}
	function clear(nodes, cached) {
		for (var i = nodes.length - 1; i > -1; i--) {
			if (nodes[i] && nodes[i].parentNode) {
				try {nodes[i].parentNode.removeChild(nodes[i])}
				catch (e) {} //ignore if this fails due to order of events (see http://stackoverflow.com/questions/21926083/failed-to-execute-removechild-on-node)
				cached = [].concat(cached);
				if (cached[i]) unload(cached[i])
			}
		}
		if (nodes.length != 0) nodes.length = 0
	}
	function unload(cached) {
		if (cached.configContext && typeof cached.configContext.onunload === FUNCTION) cached.configContext.onunload();
		if (cached.controller && typeof cached.controller.onunload === FUNCTION) cached.controller.onunload({preventDefault: function() {}});
		if (cached.children) {
			if (type.call(cached.children) === ARRAY) {
				for (var i = 0, child; child = cached.children[i]; i++) unload(child)
			}
			else if (cached.children.tag) unload(cached.children)
		}
	}
	function injectHTML(parentElement, index, data) {
		var nextSibling = parentElement.childNodes[index];
		if (nextSibling) {
			var isElement = nextSibling.nodeType != 1;
			var placeholder = $document.createElement("span");
			if (isElement) {
				parentElement.insertBefore(placeholder, nextSibling || null);
				placeholder.insertAdjacentHTML("beforebegin", data);
				parentElement.removeChild(placeholder)
			}
			else nextSibling.insertAdjacentHTML("beforebegin", data)
		}
		else parentElement.insertAdjacentHTML("beforeend", data);
		var nodes = [];
		while (parentElement.childNodes[index] !== nextSibling) {
			nodes.push(parentElement.childNodes[index]);
			index++
		}
		return nodes
	}
	function autoredraw(callback, object) {
		return function(e) {
			e = e || event;
			m.redraw.strategy("diff");
			m.startComputation();
			try {return callback.call(object, e)}
			finally {
				endFirstComputation()
			}
		}
	}

	var html;
	var documentNode = {
		appendChild: function(node) {
			if (html === undefined) html = $document.createElement("html");
			if ($document.documentElement && $document.documentElement !== node) {
				$document.replaceChild(node, $document.documentElement)
			}
			else $document.appendChild(node);
			this.childNodes = $document.childNodes
		},
		insertBefore: function(node) {
			this.appendChild(node)
		},
		childNodes: []
	};
	var nodeCache = [], cellCache = {};
	m.render = function(root, cell, forceRecreation) {
		var configs = [];
		if (!root) throw new Error("Please ensure the DOM element exists before rendering a template into it.");
		var id = getCellCacheKey(root);
		var isDocumentRoot = root === $document;
		var node = isDocumentRoot || root === $document.documentElement ? documentNode : root;
		if (isDocumentRoot && cell.tag != "html") cell = {tag: "html", attrs: {}, children: cell};
		if (cellCache[id] === undefined) clear(node.childNodes);
		if (forceRecreation === true) reset(root);
		cellCache[id] = build(node, null, undefined, undefined, cell, cellCache[id], false, 0, null, undefined, configs);
		for (var i = 0, len = configs.length; i < len; i++) configs[i]()
	};
	function getCellCacheKey(element) {
		var index = nodeCache.indexOf(element);
		return index < 0 ? nodeCache.push(element) - 1 : index
	}

	m.trust = function(value) {
		value = new String(value);
		value.$trusted = true;
		return value
	};

	function gettersetter(store) {
		var prop = function() {
			if (arguments.length) store = arguments[0];
			return store
		};

		prop.toJSON = function() {
			return store
		};

		return prop
	}

	m.prop = function (store) {
		//note: using non-strict equality check here because we're checking if store is null OR undefined
		if (((store != null && type.call(store) === OBJECT) || typeof store === FUNCTION) && typeof store.then === FUNCTION) {
			return propify(store)
		}

		return gettersetter(store)
	};

	var roots = [], modules = [], controllers = [], lastRedrawId = null, lastRedrawCallTime = 0, computePostRedrawHook = null, prevented = false, topModule;
	var FRAME_BUDGET = 16; //60 frames per second = 1 call per 16 ms
	function submodule(module, args) {
		var controller = function() {
			return module.controller.apply(this, args) || this
		}
		controller.$$args = args //private, do not use
		return {
			controller: controller,
			view: module.view,
		}
	}
	m.module = function(root, module) {
		if (!root) throw new Error("Please ensure the DOM element exists before rendering a template into it.");
		if (root.controller) return submodule(root, [].slice.call(arguments, 1))
		var index = roots.indexOf(root);
		if (index < 0) index = roots.length;
		var isPrevented = false;
		if (controllers[index] && typeof controllers[index].onunload === FUNCTION) {
			var event = {
				preventDefault: function() {isPrevented = true}
			};
			controllers[index].onunload(event)
		}
		if (!isPrevented) {
			m.redraw.strategy("all");
			m.startComputation();
			roots[index] = root;
			if (arguments.length > 2) module = submodule(module, [].slice.call(arguments, 2))
			var currentModule = topModule = module = module || {};
			var constructor = module.controller || m.prop()
			var controller = new constructor;
			//controllers may call m.module recursively (via m.route redirects, for example)
			//this conditional ensures only the last recursive m.module call is applied
			if (currentModule === topModule) {
				controllers[index] = controller;
				modules[index] = module
			}
			endFirstComputation();
			return controllers[index]
		}
	};
	m.redraw = function(force) {
		//lastRedrawId is a positive number if a second redraw is requested before the next animation frame
		//lastRedrawID is null if it's the first redraw and not an event handler
		if (lastRedrawId && force !== true) {
			//when setTimeout: only reschedule redraw if time between now and previous redraw is bigger than a frame, otherwise keep currently scheduled timeout
			//when rAF: always reschedule redraw
			if (new Date - lastRedrawCallTime > FRAME_BUDGET || $requestAnimationFrame === window.requestAnimationFrame) {
				if (lastRedrawId > 0) $cancelAnimationFrame(lastRedrawId);
				lastRedrawId = $requestAnimationFrame(redraw, FRAME_BUDGET)
			}
		}
		else {
			redraw();
			lastRedrawId = $requestAnimationFrame(function() {lastRedrawId = null}, FRAME_BUDGET)
		}
	};
	m.redraw.strategy = m.prop();
	var blank = function() {return ""}
	function redraw() {
		var forceRedraw = m.redraw.strategy() === "all";
		for (var i = 0, root; root = roots[i]; i++) {
			if (controllers[i]) {
<<<<<<< HEAD
				var args = modules[i].controller && modules[i].controller.$$args ? [controllers[i]].concat(modules[i].controller.$$args) : [controllers[i]]
				m.render(root, (modules[i].view || blank).apply(modules[i], args), forceRedraw)
=======
				m.render(root, modules[i].view ? modules[i].view(controllers[i]) : blank(), forceRedraw)
>>>>>>> a4d2be55
			}
		}
		//after rendering within a routed context, we need to scroll back to the top, and fetch the document title for history.pushState
		if (computePostRedrawHook) {
			computePostRedrawHook();
			computePostRedrawHook = null
		}
		lastRedrawId = null;
		lastRedrawCallTime = new Date;
		m.redraw.strategy("diff")
	}

	var pendingRequests = 0;
	m.startComputation = function() {pendingRequests++};
	m.endComputation = function() {
		pendingRequests = Math.max(pendingRequests - 1, 0);
		if (pendingRequests === 0) m.redraw()
	};
	var endFirstComputation = function() {
		if (m.redraw.strategy() == "none") {
			pendingRequests--
			m.redraw.strategy("diff")
		}
		else m.endComputation();
	}

	m.withAttr = function(prop, withAttrCallback) {
		return function(e) {
			e = e || event;
			var currentTarget = e.currentTarget || this;
			withAttrCallback(prop in currentTarget ? currentTarget[prop] : currentTarget.getAttribute(prop))
		}
	};

	//routing
	var modes = {pathname: "", hash: "#", search: "?"};
	var redirect = function() {}, routeParams, currentRoute;
	m.route = function() {
		//m.route()
		if (arguments.length === 0) return currentRoute;
		//m.route(el, defaultRoute, routes)
		else if (arguments.length === 3 && type.call(arguments[1]) === STRING) {
			var root = arguments[0], defaultRoute = arguments[1], router = arguments[2];
			redirect = function(source) {
				var path = currentRoute = normalizeRoute(source);
				if (!routeByValue(root, router, path)) {
					m.route(defaultRoute, true)
				}
			};
			var listener = m.route.mode === "hash" ? "onhashchange" : "onpopstate";
			window[listener] = function() {
				var path = $location[m.route.mode]
				if (m.route.mode === "pathname") path += $location.search
				if (currentRoute != normalizeRoute(path)) {
					redirect(path)
				}
			};
			computePostRedrawHook = setScroll;
			window[listener]()
		}
		//config: m.route
		else if (arguments[0].addEventListener) {
			var element = arguments[0];
			var isInitialized = arguments[1];
			var context = arguments[2];
			element.href = (m.route.mode !== 'pathname' ? $location.pathname : '') + modes[m.route.mode] + this.attrs.href;
			element.removeEventListener("click", routeUnobtrusive);
			element.addEventListener("click", routeUnobtrusive)
		}
		//m.route(route, params)
		else if (type.call(arguments[0]) === STRING) {
			var oldRoute = currentRoute;
			currentRoute = arguments[0];
			var args = arguments[1] || {}
			var queryIndex = currentRoute.indexOf("?")
			var params = queryIndex > -1 ? parseQueryString(currentRoute.slice(queryIndex + 1)) : {}
			for (var i in args) params[i] = args[i]
			var querystring = buildQueryString(params)
			var currentPath = queryIndex > -1 ? currentRoute.slice(0, queryIndex) : currentRoute
			if (querystring) currentRoute = currentPath + (currentPath.indexOf("?") === -1 ? "?" : "&") + querystring;

			var shouldReplaceHistoryEntry = (arguments.length === 3 ? arguments[2] : arguments[1]) === true || oldRoute === arguments[0];

			if (window.history.pushState) {
				computePostRedrawHook = function() {
					window.history[shouldReplaceHistoryEntry ? "replaceState" : "pushState"](null, $document.title, modes[m.route.mode] + currentRoute);
					setScroll()
				};
				redirect(modes[m.route.mode] + currentRoute)
			}
			else $location[m.route.mode] = currentRoute
		}
	};
	m.route.param = function(key) {
		if (!routeParams) throw new Error("You must call m.route(element, defaultRoute, routes) before calling m.route.param()")
		return routeParams[key]
	};
	m.route.mode = "search";
	function normalizeRoute(route) {
		return route.slice(modes[m.route.mode].length)
	}
	function routeByValue(root, router, path) {
		routeParams = {};

		var queryStart = path.indexOf("?");
		if (queryStart !== -1) {
			routeParams = parseQueryString(path.substr(queryStart + 1, path.length));
			path = path.substr(0, queryStart)
		}

		for (var route in router) {
			if (route === path) {
				m.module(root, router[route]);
				return true
			}

			var matcher = new RegExp("^" + route.replace(/:[^\/]+?\.{3}/g, "(.*?)").replace(/:[^\/]+/g, "([^\\/]+)") + "\/?$");

			if (matcher.test(path)) {
				path.replace(matcher, function() {
					var keys = route.match(/:[^\/]+/g) || [];
					var values = [].slice.call(arguments, 1, -2);
					for (var i = 0, len = keys.length; i < len; i++) routeParams[keys[i].replace(/:|\./g, "")] = decodeURIComponent(values[i])
					m.module(root, router[route])
				});
				return true
			}
		}
	}
	function routeUnobtrusive(e) {
		e = e || event;
		if (e.ctrlKey || e.metaKey || e.which === 2) return;
		if (e.preventDefault) e.preventDefault();
		else e.returnValue = false;
		var currentTarget = e.currentTarget || this;
		var args = m.route.mode === "pathname" && currentTarget.search ? parseQueryString(currentTarget.search.slice(1)) : {};
		m.route(currentTarget[m.route.mode].slice(modes[m.route.mode].length), args)
	}
	function setScroll() {
		if (m.route.mode != "hash" && $location.hash) $location.hash = $location.hash;
		else window.scrollTo(0, 0)
	}
	function buildQueryString(object, prefix) {
		var str = [];
		for(var prop in object) {
			var key = prefix ? prefix + "[" + prop + "]" : prop, value = object[prop];
			var valueType = type.call(value)
			var pair = value != null && (valueType === OBJECT) ?
				buildQueryString(value, key) :
				valueType === ARRAY ?
					value.map(function(item) {return encodeURIComponent(key + "[]") + "=" + encodeURIComponent(item)}).join("&") :
					encodeURIComponent(key) + "=" + encodeURIComponent(value)
			str.push(pair)
		}
		return str.join("&")
	}
	
	function parseQueryString(str) {
		var pairs = str.split("&"), params = {};
		for (var i = 0, len = pairs.length; i < len; i++) {
			var pair = pairs[i].split("=");
			params[decodeURIComponent(pair[0])] = pair[1] ? decodeURIComponent(pair[1]) : ""
		}
		return params
	}
	function reset(root) {
		var cacheKey = getCellCacheKey(root);
		clear(root.childNodes, cellCache[cacheKey]);
		cellCache[cacheKey] = undefined
	}

	m.deferred = function () {
		var deferred = new Deferred();
		deferred.promise = propify(deferred.promise);
		return deferred
	};
	function propify(promise) {
		var prop = m.prop();
		promise.then(prop);
		prop.then = function(resolve, reject) {
			return propify(promise.then(resolve, reject))
		};
		return prop
	}
	//Promiz.mithril.js | Zolmeister | MIT
	//a modified version of Promiz.js, which does not conform to Promises/A+ for two reasons:
	//1) `then` callbacks are called synchronously (because setTimeout is too slow, and the setImmediate polyfill is too big
	//2) throwing subclasses of Error cause the error to be bubbled up instead of triggering rejection (because the spec does not account for the important use case of default browser error handling, i.e. message w/ line number)
	function Deferred(successCallback, failureCallback) {
		var RESOLVING = 1, REJECTING = 2, RESOLVED = 3, REJECTED = 4;
		var self = this, state = 0, promiseValue = 0, next = [];

		self["promise"] = {};

		self["resolve"] = function(value) {
			if (!state) {
				promiseValue = value;
				state = RESOLVING;

				fire()
			}
			return this
		};

		self["reject"] = function(value) {
			if (!state) {
				promiseValue = value;
				state = REJECTING;

				fire()
			}
			return this
		};

		self.promise["then"] = function(successCallback, failureCallback) {
			var deferred = new Deferred(successCallback, failureCallback);
			if (state === RESOLVED) {
				deferred.resolve(promiseValue)
			}
			else if (state === REJECTED) {
				deferred.reject(promiseValue)
			}
			else {
				next.push(deferred)
			}
			return deferred.promise
		};

		function finish(type) {
			state = type || REJECTED;
			next.map(function(deferred) {
				state === RESOLVED && deferred.resolve(promiseValue) || deferred.reject(promiseValue)
			})
		}

		function thennable(then, successCallback, failureCallback, notThennableCallback) {
			if (((promiseValue != null && type.call(promiseValue) === OBJECT) || typeof promiseValue === FUNCTION) && typeof then === FUNCTION) {
				try {
					// count protects against abuse calls from spec checker
					var count = 0;
					then.call(promiseValue, function(value) {
						if (count++) return;
						promiseValue = value;
						successCallback()
					}, function (value) {
						if (count++) return;
						promiseValue = value;
						failureCallback()
					})
				}
				catch (e) {
					m.deferred.onerror(e);
					promiseValue = e;
					failureCallback()
				}
			} else {
				notThennableCallback()
			}
		}

		function fire() {
			// check if it's a thenable
			var then;
			try {
				then = promiseValue && promiseValue.then
			}
			catch (e) {
				m.deferred.onerror(e);
				promiseValue = e;
				state = REJECTING;
				return fire()
			}
			thennable(then, function() {
				state = RESOLVING;
				fire()
			}, function() {
				state = REJECTING;
				fire()
			}, function() {
				try {
					if (state === RESOLVING && typeof successCallback === FUNCTION) {
						promiseValue = successCallback(promiseValue)
					}
					else if (state === REJECTING && typeof failureCallback === "function") {
						promiseValue = failureCallback(promiseValue);
						state = RESOLVING
					}
				}
				catch (e) {
					m.deferred.onerror(e);
					promiseValue = e;
					return finish()
				}

				if (promiseValue === self) {
					promiseValue = TypeError();
					finish()
				}
				else {
					thennable(then, function () {
						finish(RESOLVED)
					}, finish, function () {
						finish(state === RESOLVING && RESOLVED)
					})
				}
			})
		}
	}
	m.deferred.onerror = function(e) {
		if (type.call(e) === "[object Error]" && !e.constructor.toString().match(/ Error/)) throw e
	};

	m.sync = function(args) {
		var method = "resolve";
		function synchronizer(pos, resolved) {
			return function(value) {
				results[pos] = value;
				if (!resolved) method = "reject";
				if (--outstanding === 0) {
					deferred.promise(results);
					deferred[method](results)
				}
				return value
			}
		}

		var deferred = m.deferred();
		var outstanding = args.length;
		var results = new Array(outstanding);
		if (args.length > 0) {
			for (var i = 0; i < args.length; i++) {
				args[i].then(synchronizer(i, true), synchronizer(i, false))
			}
		}
		else deferred.resolve([]);

		return deferred.promise
	};
	function identity(value) {return value}

	function ajax(options) {
		if (options.dataType && options.dataType.toLowerCase() === "jsonp") {
			var callbackKey = "mithril_callback_" + new Date().getTime() + "_" + (Math.round(Math.random() * 1e16)).toString(36);
			var script = $document.createElement("script");

			window[callbackKey] = function(resp) {
				script.parentNode.removeChild(script);
				options.onload({
					type: "load",
					target: {
						responseText: resp
					}
				});
				window[callbackKey] = undefined
			};

			script.onerror = function(e) {
				script.parentNode.removeChild(script);

				options.onerror({
					type: "error",
					target: {
						status: 500,
						responseText: JSON.stringify({error: "Error making jsonp request"})
					}
				});
				window[callbackKey] = undefined;

				return false
			};

			script.onload = function(e) {
				return false
			};

			script.src = options.url
				+ (options.url.indexOf("?") > 0 ? "&" : "?")
				+ (options.callbackKey ? options.callbackKey : "callback")
				+ "=" + callbackKey
				+ "&" + buildQueryString(options.data || {});
			$document.body.appendChild(script)
		}
		else {
			var xhr = new window.XMLHttpRequest;
			xhr.open(options.method, options.url, true, options.user, options.password);
			xhr.onreadystatechange = function() {
				if (xhr.readyState === 4) {
					if (xhr.status >= 200 && xhr.status < 300) options.onload({type: "load", target: xhr});
					else options.onerror({type: "error", target: xhr})
				}
			};
			if (options.serialize === JSON.stringify && options.data && options.method !== "GET") {
				xhr.setRequestHeader("Content-Type", "application/json; charset=utf-8")
			}
			if (options.deserialize === JSON.parse) {
				xhr.setRequestHeader("Accept", "application/json, text/*");
			}
			if (typeof options.config === FUNCTION) {
				var maybeXhr = options.config(xhr, options);
				if (maybeXhr != null) xhr = maybeXhr
			}

			var data = options.method === "GET" || !options.data ? "" : options.data
			if (data && (type.call(data) != STRING && data.constructor != window.FormData)) {
				throw "Request data should be either be a string or FormData. Check the `serialize` option in `m.request`";
			}
			xhr.send(data);
			return xhr
		}
	}
	function bindData(xhrOptions, data, serialize) {
		if (xhrOptions.method === "GET" && xhrOptions.dataType != "jsonp") {
			var prefix = xhrOptions.url.indexOf("?") < 0 ? "?" : "&";
			var querystring = buildQueryString(data);
			xhrOptions.url = xhrOptions.url + (querystring ? prefix + querystring : "")
		}
		else xhrOptions.data = serialize(data);
		return xhrOptions
	}
	function parameterizeUrl(url, data) {
		var tokens = url.match(/:[a-z]\w+/gi);
		if (tokens && data) {
			for (var i = 0; i < tokens.length; i++) {
				var key = tokens[i].slice(1);
				url = url.replace(tokens[i], data[key]);
				delete data[key]
			}
		}
		return url
	}

	m.request = function(xhrOptions) {
		if (xhrOptions.background !== true) m.startComputation();
		var deferred = m.deferred();
		var isJSONP = xhrOptions.dataType && xhrOptions.dataType.toLowerCase() === "jsonp";
		var serialize = xhrOptions.serialize = isJSONP ? identity : xhrOptions.serialize || JSON.stringify;
		var deserialize = xhrOptions.deserialize = isJSONP ? identity : xhrOptions.deserialize || JSON.parse;
		var extract = xhrOptions.extract || function(xhr) {
			return xhr.responseText.length === 0 && deserialize === JSON.parse ? null : xhr.responseText
		};
		xhrOptions.url = parameterizeUrl(xhrOptions.url, xhrOptions.data);
		xhrOptions = bindData(xhrOptions, xhrOptions.data, serialize);
		xhrOptions.onload = xhrOptions.onerror = function(e) {
			try {
				e = e || event;
				var unwrap = (e.type === "load" ? xhrOptions.unwrapSuccess : xhrOptions.unwrapError) || identity;
				var response = unwrap(deserialize(extract(e.target, xhrOptions)));
				if (e.type === "load") {
					if (type.call(response) === ARRAY && xhrOptions.type) {
						for (var i = 0; i < response.length; i++) response[i] = new xhrOptions.type(response[i])
					}
					else if (xhrOptions.type) response = new xhrOptions.type(response)
				}
				deferred[e.type === "load" ? "resolve" : "reject"](response)
			}
			catch (e) {
				m.deferred.onerror(e);
				deferred.reject(e)
			}
			if (xhrOptions.background !== true) m.endComputation()
		};
		ajax(xhrOptions);
		deferred.promise(xhrOptions.initialValue);
		return deferred.promise
	};

	//testing API
	m.deps = function(mock) {
		initialize(window = mock || window);
		return window;
	};
	//for internal testing only, do not use `m.deps.factory`
	m.deps.factory = app;

	return m
})(typeof window != "undefined" ? window : {});

if (typeof module != "undefined" && module !== null && module.exports) module.exports = m;
else if (typeof define === "function" && define.amd) define(function() {return m});<|MERGE_RESOLUTION|>--- conflicted
+++ resolved
@@ -567,12 +567,8 @@
 		var forceRedraw = m.redraw.strategy() === "all";
 		for (var i = 0, root; root = roots[i]; i++) {
 			if (controllers[i]) {
-<<<<<<< HEAD
 				var args = modules[i].controller && modules[i].controller.$$args ? [controllers[i]].concat(modules[i].controller.$$args) : [controllers[i]]
-				m.render(root, (modules[i].view || blank).apply(modules[i], args), forceRedraw)
-=======
-				m.render(root, modules[i].view ? modules[i].view(controllers[i]) : blank(), forceRedraw)
->>>>>>> a4d2be55
+				m.render(root, modules[i].view ? modules[i].view(controllers[i], args) : blank(), forceRedraw)
 			}
 		}
 		//after rendering within a routed context, we need to scroll back to the top, and fetch the document title for history.pushState
