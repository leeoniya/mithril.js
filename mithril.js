Mithril = m = new function app(window, undefined) {
	var type = function(obj) {return {}.toString.call(obj)}
	var parser = /(?:(^|#|\.)([^#\.\[\]]+))|(\[.+?\])/g, attrParser = /\[(.+?)(?:=("|'|)(.*?)\2)?\]/
	var voidElements = /AREA|BASE|BR|COL|COMMAND|EMBED|HR|IMG|INPUT|KEYGEN|LINK|META|PARAM|SOURCE|TR‌​ACK|WBR/

	/*
	 * @typedef {String} Tag
	 * A string that looks like -> div.classname#id[param=one][param2=two]
	 * Which describes a DOM node
	 */

	/*
	 *
	 * @param {Tag} The DOM node tag
	 * @param {Object=[]} optional key-value pairs to be mapped to DOM attrs
	 * @param {...mNode=[]} Zero or more Mithril child nodes. Can be an array, or splat (optional)
	 *
	 */
	function m() {
		var args = Array.prototype.slice.call(arguments, 0)
		var hasAttrs = args[1] != null && type(args[1]) == "[object Object]" && !("tag" in args[1]) && !("subtree" in args[1])
		var attrs = hasAttrs ? args[1] : {}
		var classAttrName = "class" in attrs ? "class" : "className"
		var cell = {tag: "div", attrs: {}}
		var match, classes = []
		while (match = parser.exec(args[0])) {
			if (match[1] == "") cell.tag = match[2]
			else if (match[1] == "#") cell.attrs.id = match[2]
			else if (match[1] == ".") classes.push(match[2])
			else if (match[3][0] == "[") {
				var pair = attrParser.exec(match[3])
				cell.attrs[pair[1]] = pair[3] || (pair[2] ? "" :true)
			}
		}
		if (classes.length > 0) cell.attrs[classAttrName] = classes.join(" ")


		var children = hasAttrs ? args[2] : args[1]
		if (children instanceof Array) {
			cell.children = children
		}
		else {
			cell.children = hasAttrs ? args.slice(2) : args.slice(1)
		}

		for (var attrName in attrs) {
			if (attrName == classAttrName) cell.attrs[attrName] = (cell.attrs[attrName] || "") + " " + attrs[attrName]
			else cell.attrs[attrName] = attrs[attrName]
		}
		return cell
	}
	function build(parentElement, parentTag, parentCache, parentIndex, data, cached, shouldReattach, index, editable, namespace, configs) {
		//`build` is a recursive function that manages creation/diffing/removal of DOM elements based on comparison between `data` and `cached`
		//the diff algorithm can be summarized as this:
		//1 - compare `data` and `cached`
		//2 - if they are different, copy `data` to `cached` and update the DOM based on what the difference is
		//3 - recursively apply this algorithm for every array and for the children of every virtual element

		//the `cached` data structure is essentially the same as the previous redraw's `data` data structure, with a few additions:
		//- `cached` always has a property called `nodes`, which is a list of DOM elements that correspond to the data represented by the respective virtual element
		//- in order to support attaching `nodes` as a property of `cached`, `cached` is *always* a non-primitive object, i.e. if the data was a string, then cached is a String instance. If data was `null` or `undefined`, cached is `new String("")`
		//- `cached also has a `configContext` property, which is the state storage object exposed by config(element, isInitialized, context)
		//- when `cached` is an Object, it represents a virtual element; when it's an Array, it represents a list of elements; when it's a String, Number or Boolean, it represents a text node

		//`parentElement` is a DOM element used for W3C DOM API calls
		//`parentTag` is only used for handling a corner case for textarea values
		//`parentCache` is used to remove nodes in some multi-node cases
		//`parentIndex` and `index` are used to figure out the offset of nodes. They're artifacts from before arrays started being flattened and are likely refactorable
		//`data` and `cached` are, respectively, the new and old nodes being diffed
		//`shouldReattach` is a flag indicating whether a parent node was recreated (if so, and if this node is reused, then this node must reattach itself to the new parent)
		//`editable` is a flag that indicates whether an ancestor is contenteditable
		//`namespace` indicates the closest HTML namespace as it cascades down from an ancestor
		//`configs` is a list of config functions to run after the topmost `build` call finishes running

		//there's logic that relies on the assumption that null and undefined data are equivalent to empty strings
		//- this prevents lifecycle surprises from procedural helpers that mix implicit and explicit return statements
		//- it simplifies diffing code
		if (data == null) data = ""
		if (data.subtree === "retain") return cached

		var cachedType = type(cached), dataType = type(data)
		if (cached == null || cachedType != dataType) {
			if (cached != null) {
				if (parentCache && parentCache.nodes) {
					var offset = index - parentIndex
					var end = offset + (dataType == "[object Array]" ? data : cached.nodes).length
					clear(parentCache.nodes.slice(offset, end), parentCache.slice(offset, end))
				}
				else if (cached.nodes) clear(cached.nodes, cached)
			}
			cached = new data.constructor
			cached.nodes = []
		}

		if (dataType == "[object Array]") {
			data = flatten(data)
			var nodes = [], intact = cached.length === data.length, subArrayCount = 0

			//keys algorithm: sort elements without recreating them if keys are present
			//1) create a map of all existing keys, and mark all for deletion
			//2) add new keys to map and mark them for addition
			//3) if key exists in new list, change action from deletion to a move
			//4) for each key, handle its corresponding action as marked in previous steps
			//5) copy unkeyed items into their respective gaps
			var DELETION = 1, INSERTION = 2 , MOVE = 3
			var existing = {}, unkeyed = [], shouldMaintainIdentities = false
			for (var i = 0; i < cached.length; i++) {
				if (cached[i] && cached[i].attrs && cached[i].attrs.key != null) {
					shouldMaintainIdentities = true
					existing[cached[i].attrs.key] = {action: DELETION, index: i}
				}
			}
			if (shouldMaintainIdentities) {
				for (var i = 0; i < data.length; i++) {
					if (data[i] && data[i].attrs) {
						if (data[i].attrs.key != null) {
							var key = data[i].attrs.key
							if (!existing[key]) existing[key] = {action: INSERTION, index: i}
							else existing[key] = {action: MOVE, index: i, from: existing[key].index, element: parentElement.childNodes[existing[key].index]}
						}
						else unkeyed.push({index: i, element: parentElement.childNodes[i] || window.document.createElement("div")})
					}
				}
				var actions = Object.keys(existing).map(function(key) {return existing[key]})
				var changes = actions.sort(function(a, b) {return a.action - b.action || a.index - b.index})
				var newCached = cached.slice()

				for (var i = 0, change; change = changes[i]; i++) {
					if (change.action == DELETION) {
						clear(cached[change.index].nodes, cached[change.index])
						newCached.splice(change.index, 1)
					}
					if (change.action == INSERTION) {
						var dummy = window.document.createElement("div")
						dummy.key = data[change.index].attrs.key
						parentElement.insertBefore(dummy, parentElement.childNodes[change.index])
						newCached.splice(change.index, 0, {attrs: {key: data[change.index].attrs.key}, nodes: [dummy]})
					}

					if (change.action == MOVE) {
						if (parentElement.childNodes[change.index] !== change.element && change.element !== null) {
							parentElement.insertBefore(change.element, parentElement.childNodes[change.index])
						}
						newCached[change.index] = cached[change.from]
					}
				}
				for (var i = 0; i < unkeyed.length; i++) {
					var change = unkeyed[i]
					parentElement.insertBefore(change.element, parentElement.childNodes[change.index])
					newCached[change.index] = cached[change.index]
				}
				cached = newCached
				cached.nodes = []
				for (var i = 0, child; child = parentElement.childNodes[i]; i++) cached.nodes.push(child)
			}
			//end key algorithm

			for (var i = 0, cacheCount = 0; i < data.length; i++) {
				//diff each item in the array
				var item = build(parentElement, parentTag, cached, index, data[i], cached[cacheCount], shouldReattach, index + subArrayCount || subArrayCount, editable, namespace, configs)
				if (item === undefined) continue
				if (!item.nodes.intact) intact = false
				var isArray = type(item) == "[object Array]"
				subArrayCount += isArray ? item.length : 1
				cached[cacheCount++] = item
			}
			if (!intact) {
				//diff the array itself

				//update the list of DOM nodes by collecting the nodes from each item
				for (var i = 0; i < data.length; i++) {
					if (cached[i] != null) nodes = nodes.concat(cached[i].nodes)
				}
				//remove items from the end of the array if the new array is shorter than the old one
				//if errors ever happen here, the issue is most likely a bug in the construction of the `cached` data structure somewhere earlier in the program
				for (var i = 0, node; node = cached.nodes[i]; i++) {
					if (node.parentNode != null && nodes.indexOf(node) < 0) clear([node], [cached[i]])
				}
				//add items to the end if the new array is longer than the old one
				for (var i = cached.nodes.length, node; node = nodes[i]; i++) {
					if (node.parentNode == null) parentElement.appendChild(node)
				}
				if (data.length < cached.length) cached.length = data.length
				cached.nodes = nodes
			}
		}
		else if (data != null && dataType == "[object Object]") {
			//if an element is different enough from the one in cache, recreate it
			if (data.tag != cached.tag || Object.keys(data.attrs).join() != Object.keys(cached.attrs).join() || data.attrs.id != cached.attrs.id) {
				clear(cached.nodes)
				if (cached.configContext && typeof cached.configContext.onunload == "function") cached.configContext.onunload()
			}
			if (typeof data.tag != "string") return

			var node, isNew = cached.nodes.length === 0
			if (data.attrs.xmlns) namespace = data.attrs.xmlns
			else if (data.tag === "svg") namespace = "http://www.w3.org/2000/svg"
			else if (data.tag === "math") namespace = "http://www.w3.org/1998/Math/MathML"
			if (isNew) {
				node = namespace === undefined ? window.document.createElement(data.tag) : window.document.createElementNS(namespace, data.tag)
				cached = {
					tag: data.tag,
					//process children before attrs so that select.value works correctly
					children: build(node, data.tag, undefined, undefined, data.children, cached.children, true, 0, data.attrs.contenteditable ? node : editable, namespace, configs),
					attrs: setAttributes(node, data.tag, data.attrs, {}, namespace),
					nodes: [node]
				}
				parentElement.insertBefore(node, parentElement.childNodes[index] || null)
			}
			else {
				node = cached.nodes[0]
				setAttributes(node, data.tag, data.attrs, cached.attrs, namespace)
				cached.children = build(node, data.tag, undefined, undefined, data.children, cached.children, false, 0, data.attrs.contenteditable ? node : editable, namespace, configs)
				cached.nodes.intact = true
				if (shouldReattach === true && node != null) parentElement.insertBefore(node, parentElement.childNodes[index] || null)
			}
			//schedule configs to be called. They are called after `build` finishes running
			if (typeof data.attrs["config"] === "function") {
				var context = cached.configContext = cached.configContext || {}

				// bind
				var callback = function(data, args) {
					return function() {
						return data.attrs["config"].apply(data, args)
					}
				}
				configs.push(callback(data, [node, !isNew, context, cached]))
			}
		}
		else if (typeof dataType != "function") {
			//handle text nodes
			var nodes
			if (cached.nodes.length === 0) {
				if (data.$trusted) {
					nodes = injectHTML(parentElement, index, data)
				}
				else {
					nodes = [window.document.createTextNode(data)]
					if (!parentElement.nodeName.match(voidElements)) parentElement.insertBefore(nodes[0], parentElement.childNodes[index] || null)
				}
				cached = "string number boolean".indexOf(typeof data) > -1 ? new data.constructor(data) : data
				cached.nodes = nodes
			}
			else if (cached.valueOf() !== data.valueOf() || shouldReattach === true) {
				nodes = cached.nodes
				if (!editable || editable !== window.document.activeElement) {
					if (data.$trusted) {
						clear(nodes, cached)
						nodes = injectHTML(parentElement, index, data)
					}
					else {
						//corner case: replacing the nodeValue of a text node that is a child of a textarea/contenteditable doesn't work
						//we need to update the value property of the parent textarea or the innerHTML of the contenteditable element instead
						if (parentTag === "textarea") parentElement.value = data
						else if (editable) editable.innerHTML = data
						else {
							if (nodes[0].nodeType == 1 || nodes.length > 1) { //was a trusted string
								clear(cached.nodes, cached)
								nodes = [window.document.createTextNode(data)]
							}
							parentElement.insertBefore(nodes[0], parentElement.childNodes[index] || null)
							nodes[0].nodeValue = data
						}
					}
				}
				cached = new data.constructor(data)
				cached.nodes = nodes
			}
			else cached.nodes.intact = true
		}

		return cached
	}
	function setAttributes(node, tag, dataAttrs, cachedAttrs, namespace) {
		for (var attrName in dataAttrs) {
			var dataAttr = dataAttrs[attrName]
			var cachedAttr = cachedAttrs[attrName]
			if (!(attrName in cachedAttrs) || (cachedAttr !== dataAttr) || node === window.document.activeElement) {
				cachedAttrs[attrName] = dataAttr
				try {
					if (attrName === "config") continue
					else if (typeof dataAttr == "function" && attrName.indexOf("on") == 0) {
						node[attrName] = autoredraw(dataAttr, node)
					}
					else if (attrName === "style" && typeof dataAttr == "object") {
						for (var rule in dataAttr) {
							if (cachedAttr == null || cachedAttr[rule] !== dataAttr[rule]) node.style[rule] = dataAttr[rule]
						}
						for (var rule in cachedAttr) {
							if (!(rule in dataAttr)) node.style[rule] = ""
						}
					}
					else if (namespace != null) {
						if (attrName === "href") node.setAttributeNS("http://www.w3.org/1999/xlink", "href", dataAttr)
						else if (attrName === "className") node.setAttribute("class", dataAttr)
						else node.setAttribute(attrName, dataAttr)
					}
					else if (attrName === "value" && tag === "input") {
						if (node.value !== dataAttr) node.value = dataAttr
					}
					else if (attrName in node && !(attrName == "list" || attrName == "style" || attrName == "form")) {
						node[attrName] = dataAttr
					}
					else node.setAttribute(attrName, dataAttr)
				}
				catch (e) {
					//swallow IE's invalid argument errors to mimic HTML's fallback-to-doing-nothing-on-invalid-attributes behavior
					if (e.message.indexOf("Invalid argument") < 0) throw e
				}
			}
		}
		return cachedAttrs
	}
	function clear(nodes, cached) {
		for (var i = nodes.length - 1; i > -1; i--) {
			if (nodes[i] && nodes[i].parentNode) {
				nodes[i].parentNode.removeChild(nodes[i])
				cached = [].concat(cached)
				if (cached[i]) unload(cached[i])
			}
		}
		if (nodes.length != 0) nodes.length = 0
	}
	function unload(cached) {
		if (cached.configContext && typeof cached.configContext.onunload == "function") cached.configContext.onunload()
		if (cached.children) {
			if (type(cached.children) == "[object Array]") {
				for (var i = 0; i < cached.children.length; i++) unload(cached.children[i])
			}
			else if (cached.children.tag) unload(cached.children)
		}
	}
	function injectHTML(parentElement, index, data) {
		var nextSibling = parentElement.childNodes[index]
		if (nextSibling) {
			var isElement = nextSibling.nodeType != 1
			var placeholder = window.document.createElement("span")
			if (isElement) {
				parentElement.insertBefore(placeholder, nextSibling)
				placeholder.insertAdjacentHTML("beforebegin", data)
				parentElement.removeChild(placeholder)
			}
			else nextSibling.insertAdjacentHTML("beforebegin", data)
		}
		else parentElement.insertAdjacentHTML("beforeend", data)
		var nodes = []
		while (parentElement.childNodes[index] !== nextSibling) {
			nodes.push(parentElement.childNodes[index])
			index++
		}
		return nodes
	}
	function flatten(data) {
		var flattened = []
		for (var i = 0; i < data.length; i++) {
			var item = data[i]
			if (type(item) == "[object Array]") flattened.push.apply(flattened, flatten(item))
			else flattened.push(item)
		}
		return flattened
	}
	function autoredraw(callback, object, group) {
		return function(e) {
			e = e || event
			m.redraw.strategy("diff")
			m.startComputation()
			try {return callback.call(object, e)}
			finally {
				if (!lastRedrawId) lastRedrawId = -1
				m.endComputation()
			}
		}
	}

	var html
	var documentNode = {
		insertAdjacentHTML: function(_, data) {
			window.document.write(data)
			window.document.close()
		},
		appendChild: function(node) {
			if (html === undefined) html = window.document.createElement("html")
			if (node.nodeName == "HTML") html = node
			else html.appendChild(node)
			if (window.document.documentElement && window.document.documentElement !== html) {
				window.document.replaceChild(html, window.document.documentElement)
			}
			else window.document.appendChild(html)
		},
		insertBefore: function(node) {
			this.appendChild(node)
		},
		childNodes: []
	}
	var nodeCache = [], cellCache = {}
	m.render = function(root, cell, forceRecreation) {
		var configs = []
		if (!root) throw new Error("Please ensure the DOM element exists before rendering a template into it.")
		var id = getCellCacheKey(root)
		var node = root == window.document || root == window.document.documentElement ? documentNode : root
		if (cellCache[id] === undefined) clear(node.childNodes)
		if (forceRecreation === true) reset(root)
		cellCache[id] = build(node, null, undefined, undefined, cell, cellCache[id], false, 0, null, undefined, configs)
		for (var i = 0; i < configs.length; i++) configs[i]()
	}
	function getCellCacheKey(element) {
		var index = nodeCache.indexOf(element)
		return index < 0 ? nodeCache.push(element) - 1 : index
	}

	m.trust = function(value) {
		value = new String(value)
		value.$trusted = true
		return value
	}

	function gettersetter(store) {
		var prop = function() {
			if (arguments.length) store = arguments[0]
			return store
		}

		prop.toJSON = function() {
			return store
		}

		return prop
	}

	m.prop = function(store) {
		if ((typeof store == "object" || typeof store == "function") && store !== null && typeof store.then == "function") {
			return propify(store)
		}

		return gettersetter(store)
	}

	var roots = [], modules = [], controllers = [], lastRedrawId = 0, redrawAgain = false, computePostRedrawHook = null, prevented = false
	m.module = function(root, module) {
		var index = roots.indexOf(root)
		if (index < 0) index = roots.length
		var isPrevented = false
		if (controllers[index] && typeof controllers[index].onunload == "function") {
			var event = {
				preventDefault: function() {isPrevented = true}
			}
			controllers[index].onunload(event)
		}
		if (!isPrevented) {
			m.redraw.strategy("all")
			m.startComputation()
			roots[index] = root
			modules[index] = module
			controllers[index] = new module.controller
			m.endComputation()
			return controllers[index]
		}
	}
	m.redraw = function(force) {
		var cancel = window.cancelAnimationFrame || window.clearTimeout
		var defer = window.requestAnimationFrame || window.setTimeout
		if (lastRedrawId && force !== true) {
			redrawAgain = true
		}
		else {
			redraw()
			lastRedrawId = defer(delay, 16) //60 frames per second = 1 call per 16 ms
		}

		function delay() {
			lastRedrawId = null
			if (redrawAgain) {
				redrawAgain = false
				m.redraw()
			}
		}
	}
	m.redraw.strategy = m.prop()
	function redraw() {
		var mode = m.redraw.strategy()
		for (var i = 0; i < roots.length; i++) {
			if (controllers[i] && mode != "none") m.render(roots[i], modules[i].view(controllers[i]), mode == "all")
		}
		if (computePostRedrawHook) {
			computePostRedrawHook()
			computePostRedrawHook = null
		}
		lastRedrawId = null
		m.redraw.strategy("diff")
	}

	var pendingRequests = 0
	m.startComputation = function() {pendingRequests++}
	m.endComputation = function() {
		pendingRequests = Math.max(pendingRequests - 1, 0)
		if (pendingRequests == 0) m.redraw()
	}

	m.withAttr = function(prop, withAttrCallback) {
		return function(e) {
			e = e || event
			var currentTarget = e.currentTarget || this
			withAttrCallback(prop in currentTarget ? currentTarget[prop] : currentTarget.getAttribute(prop))
		}
	}

	//routing
	var modes = {pathname: "", hash: "#", search: "?"}
	var redirect = function() {}, routeParams = {}, currentRoute
	m.route = function() {
		if (arguments.length === 0) return currentRoute
		else if (arguments.length === 3 && typeof arguments[1] == "string") {
			var root = arguments[0], defaultRoute = arguments[1], router = arguments[2]
			redirect = function(source) {
				var path = currentRoute = normalizeRoute(source)
				if (!routeByValue(root, router, path)) {
					m.route(defaultRoute, true)
				}
			}
			var listener = m.route.mode == "hash" ? "onhashchange" : "onpopstate"
			window[listener] = function() {
				if (currentRoute != normalizeRoute(window.location[m.route.mode])) {
					redirect(window.location[m.route.mode])
				}
			}
			computePostRedrawHook = setScroll
			window[listener]()
		}
		else if (arguments[0].addEventListener) {
			var element = arguments[0]
			var isInitialized = arguments[1]
			if (element.href.indexOf(modes[m.route.mode]) < 0) {
				element.href = window.location.pathname + modes[m.route.mode] + element.pathname
			}
			if (!isInitialized) {
				element.removeEventListener("click", routeUnobtrusive)
				element.addEventListener("click", routeUnobtrusive)
			}
		}
		else if (typeof arguments[0] == "string") {
			currentRoute = arguments[0]
			var querystring = typeof arguments[1] == "object" ? buildQueryString(arguments[1]) : null
			if (querystring) currentRoute += (currentRoute.indexOf("?") === -1 ? "?" : "&") + querystring

			var shouldReplaceHistoryEntry = (arguments.length == 3 ? arguments[2] : arguments[1]) === true

			if (window.history.pushState) {
				computePostRedrawHook = function() {
					window.history[shouldReplaceHistoryEntry ? "replaceState" : "pushState"](null, window.document.title, modes[m.route.mode] + currentRoute)
					setScroll()
				}
				redirect(modes[m.route.mode] + currentRoute)
			}
			else window.location[m.route.mode] = currentRoute
		}
	}
	m.route.param = function(key) {return routeParams[key]}
	m.route.mode = "search"
	function normalizeRoute(route) {return route.slice(modes[m.route.mode].length)}
	function routeByValue(root, router, path) {
		routeParams = {}

		var queryStart = path.indexOf("?")
		if (queryStart !== -1) {
			routeParams = parseQueryString(path.substr(queryStart + 1, path.length))
			path = path.substr(0, queryStart)
		}

		for (var route in router) {
			if (route == path) {
				m.module(root, router[route])
				return true
			}

			var matcher = new RegExp("^" + route.replace(/:[^\/]+?\.{3}/g, "(.*?)").replace(/:[^\/]+/g, "([^\\/]+)") + "\/?$")

			if (matcher.test(path)) {
				path.replace(matcher, function() {
					var keys = route.match(/:[^\/]+/g) || []
					var values = [].slice.call(arguments, 1, -2)
					for (var i = 0; i < keys.length; i++) routeParams[keys[i].replace(/:|\./g, "")] = decodeURIComponent(values[i])
					m.module(root, router[route])
				})
				return true
			}
		}
	}
	function routeUnobtrusive(e) {
		e = e || event
		if (e.ctrlKey || e.metaKey || e.which == 2) return
		if (e.preventDefault) e.preventDefault()
		else e.returnValue = false
		m.route(e.currentTarget[m.route.mode].slice(modes[m.route.mode].length))
	}
	function setScroll() {
		if (m.route.mode != "hash" && window.location.hash) window.location.hash = window.location.hash
		else window.scrollTo(0, 0)
	}
	function buildQueryString(object, prefix) {
		var str = []
		for(var prop in object) {
			var key = prefix ? prefix + "[" + prop + "]" : prop, value = object[prop]
			str.push(typeof value == "object" ? buildQueryString(value, key) : encodeURIComponent(key) + "=" + encodeURIComponent(value))
		}
		return str.join("&")
	}
	function parseQueryString(str) {
		var pairs = str.split("&"), params = {}
		for (var i = 0; i < pairs.length; i++) {
			var pair = pairs[i].split("=")
			params[decodeSpace(pair[0])] = pair[1] ? decodeSpace(pair[1]) : (pair.length === 1 ? true : "")
		}
		return params
	}
	function decodeSpace(string) {
		return decodeURIComponent(string.replace(/\+/g, " "))
	}
	function reset(root) {
		var cacheKey = getCellCacheKey(root)
		clear(root.childNodes, cellCache[cacheKey])
		cellCache[cacheKey] = undefined
	}

	m.deferred = function () {
		var deferred = new Deferred()
		deferred.promise = propify(deferred.promise)
		return deferred
	}
	function propify(promise) {
		prop = m.prop()
		promise.then(prop)
		prop.then = function(resolve, reject) {
			return propify(promise.then(resolve, reject))
		}
		return prop
	}
	//Promiz.mithril.js | Zolmeister | MIT
	//a modified version of Promiz.js, which does not conform to Promises/A+ for two reasons:
	//1) `then` callbacks are called synchronously (because setTimeout is too slow, and the setImmediate polyfill is too big
	//2) throwing subclasses of Error cause the error to be bubbled up instead of triggering rejection (because the spec does not account for the important use case of default browser error handling, i.e. message w/ line number)
	function Deferred(successCallback, failureCallback) {
		var RESOLVING = 1, REJECTING = 2, RESOLVED = 3, REJECTED = 4
		var self = this, state = 0, promiseValue = 0, next = []

		self["promise"] = {}

		self["resolve"] = function(value) {
			if (!state) {
				promiseValue = value
				state = RESOLVING

				fire()
			}
			return this
		}

		self["reject"] = function(value) {
			if (!state) {
				promiseValue = value
				state = REJECTING
				
				fire()
			}
			return this
		}

		self.promise["then"] = function(successCallback, failureCallback) {
			var deferred = new Deferred(successCallback, failureCallback)
			if (state == RESOLVED) {
				deferred.resolve(promiseValue)
			}
			else if (state == REJECTED) {
				deferred.reject(promiseValue)
			}
			else {
				next.push(deferred)
			}
			return deferred.promise
		}
		
		function finish(type) {
			state = type || REJECTED
			next.map(function(deferred) {
				state == RESOLVED && deferred.resolve(promiseValue) || deferred.reject(promiseValue)
			})
		}

		function thennable(then, successCallback, failureCallback, notThennableCallback) {
			if ((typeof promiseValue == "object" || typeof promiseValue == "function") && typeof then == "function") {
				try {
					// count protects against abuse calls from spec checker
					var count = 0
					then.call(promiseValue, function(value) {
						if (count++) return
						promiseValue = value
						successCallback()
					}, function (value) {
						if (count++) return
						promiseValue = value
						failureCallback()
					})
				}
				catch (e) {
					rethrowUnchecked(e)
					promiseValue = e
					failureCallback()
				}
			} else {
				notThennableCallback()
			}
		}

		function fire() {
			// check if it's a thenable
			var then
			try {
				then = promiseValue && promiseValue.then
			}
			catch (e) {
				rethrowUnchecked(e)
				promiseValue = e
				state = REJECTING
				return fire()
			}
			thennable(then, function() {
				state = RESOLVING
				fire()
			}, function() {
				state = REJECTING
				fire()
			}, function() {
				try {
					if (state == RESOLVING && typeof successCallback == "function") {
						promiseValue = successCallback(promiseValue)
					}
					else if (state == REJECTING && typeof failureCallback == "function") {
						promiseValue = failureCallback(promiseValue)
						state = RESOLVING
					}
				}
				catch (e) {
					rethrowUnchecked(e)
					promiseValue = e
					return finish()
				}

				if (promiseValue == self) {
					promiseValue = TypeError()
					finish()
				}
				else {
					thennable(then, function () {
						finish(RESOLVED)
					}, finish, function () {
						finish(state == RESOLVING && RESOLVED)
					})
				}
			})
		}
	}
	function rethrowUnchecked(e) {
		if (type.call(e) == "[object Error]" && !e.constructor.toString().match(/ Error/)) throw e
	}

	m.sync = function(args) {
		var method = "resolve"
		function synchronizer(pos, resolved) {
			return function(value) {
				results[pos] = value
				if (!resolved) method = "reject"
				if (--outstanding == 0) {
					deferred.promise(results)
					deferred[method](results)
				}
				return value
			}
		}

		var deferred = m.deferred()
		var outstanding = args.length
		var results = new Array(outstanding)
		if (args.length > 0) {
			for (var i = 0; i < args.length; i++) {
				args[i].then(synchronizer(i, true), synchronizer(i, false))
			}
		}
		else deferred.resolve()

		return deferred.promise
	}
	function identity(value) {return value}

	function ajax(options) {
		if (options.dataType && options.dataType.toLowerCase() === "jsonp") {
			var callbackKey = "mithril_callback_" + new Date().getTime() + "_" + (Math.round(Math.random() * 1e16)).toString(36)
			var script = window.document.createElement("script")

			window[callbackKey] = function(resp){
				delete window[callbackKey]
				window.document.body.removeChild(script)
				options.onload({
					type: "load",
					target: {
						responseText: resp
					}
				})
			}

			script.onerror = function(e) {
				delete window[callbackKey]
				window.document.body.removeChild(script)

				options.onerror({
					type: "error",
					target: {
						status: 500,
						responseText: JSON.stringify({error: "Error making jsonp request"})
					}
				})

				return false
			}

			script.onload = function(e) {
				return false
			}


			script.src = options.url
				+ (options.url.indexOf("?") > 0 ? "&" : "?")
				+ (options.callbackKey ? options.callbackKey : "callback")
				+ "=" + callbackKey
				+ "&" + buildQueryString(options.data || {})
			window.document.body.appendChild(script)
		}
		else {
			var xhr = new window.XMLHttpRequest
			xhr.open(options.method, options.url, true, options.user, options.password)
			xhr.onreadystatechange = function() {
				if (xhr.readyState === 4) {
					if (xhr.status >= 200 && xhr.status < 300) options.onload({type: "load", target: xhr})
					else options.onerror({type: "error", target: xhr})
				}
			}
			if (options.serialize == JSON.stringify && options.method != "GET") {
				xhr.setRequestHeader("Content-Type", "application/json; charset=utf-8")
			}
			if (typeof options.config == "function") {
				var maybeXhr = options.config(xhr, options)
				if (maybeXhr != null) xhr = maybeXhr
			}

			xhr.send(options.method == "GET" ? "" : options.data)
			return xhr
		}
	}
	function bindData(xhrOptions, data, serialize) {
		if (data && Object.keys(data).length > 0) {
			if (xhrOptions.method == "GET") {
				xhrOptions.url = xhrOptions.url + (xhrOptions.url.indexOf("?") < 0 ? "?" : "&") + buildQueryString(data)
			}
			else xhrOptions.data = serialize(data)
		}
		return xhrOptions
	}
	function parameterizeUrl(url, data) {
		var tokens = url.match(/:[a-z]\w+/gi)
		if (tokens && data) {
			for (var i = 0; i < tokens.length; i++) {
				var key = tokens[i].slice(1)
				url = url.replace(tokens[i], data[key])
				delete data[key]
			}
		}
		return url
	}

	m.request = function(xhrOptions) {
		if (xhrOptions.background !== true) m.startComputation()
		var deferred = m.deferred()
		var isJSONP = xhrOptions.dataType && xhrOptions.dataType.toLowerCase() === "jsonp"
		var serialize = xhrOptions.serialize = isJSONP ? identity : xhrOptions.serialize || JSON.stringify
		var deserialize = xhrOptions.deserialize = isJSONP ? identity : xhrOptions.deserialize || JSON.parse
		var extract = xhrOptions.extract || function(xhr) {
			return xhr.responseText.length === 0 && deserialize === JSON.parse ? null : xhr.responseText
		}
		xhrOptions.url = parameterizeUrl(xhrOptions.url, xhrOptions.data)
		xhrOptions = bindData(xhrOptions, xhrOptions.data, serialize)
		xhrOptions.onload = xhrOptions.onerror = function(e) {
			try {
				e = e || event
				var unwrap = (e.type == "load" ? xhrOptions.unwrapSuccess : xhrOptions.unwrapError) || identity
				var response = unwrap(deserialize(extract(e.target, xhrOptions)))
				if (e.type == "load") {
					if (type(response) == "[object Array]" && xhrOptions.type) {
						for (var i = 0; i < response.length; i++) response[i] = new xhrOptions.type(response[i])
					}
					else if (xhrOptions.type) response = new xhrOptions.type(response)
				}
				deferred[e.type == "load" ? "resolve" : "reject"](response)
			}
			catch (e) {
				if (e instanceof SyntaxError) throw new SyntaxError("Could not parse HTTP response. See http://lhorie.github.io/mithril/mithril.request.html#using-variable-data-formats")
<<<<<<< HEAD
				else if (!rethrowUnchecked(e)) deferred.reject(e)
=======
				else if (type(e) == "[object Error]" && e.constructor !== Error) throw e
				else deferred.reject(e)
>>>>>>> 67d8da8a
			}
			if (xhrOptions.background !== true) m.endComputation()
		}
		ajax(xhrOptions)
		return deferred.promise
	}

	//testing API
	m.deps = function(mock) {return window = mock}
	//for internal testing only, do not use `m.deps.factory`
	m.deps.factory = app

	return m
}(typeof window != "undefined" ? window : {})

if (typeof module != "undefined" && module !== null) module.exports = m
if (typeof define == "function" && define.amd) define(function() {return m})

;;;<|MERGE_RESOLUTION|>--- conflicted
+++ resolved
@@ -900,13 +900,7 @@
 				deferred[e.type == "load" ? "resolve" : "reject"](response)
 			}
 			catch (e) {
-				if (e instanceof SyntaxError) throw new SyntaxError("Could not parse HTTP response. See http://lhorie.github.io/mithril/mithril.request.html#using-variable-data-formats")
-<<<<<<< HEAD
-				else if (!rethrowUnchecked(e)) deferred.reject(e)
-=======
-				else if (type(e) == "[object Error]" && e.constructor !== Error) throw e
-				else deferred.reject(e)
->>>>>>> 67d8da8a
+				if (!rethrowUnchecked(e)) deferred.reject(e)
 			}
 			if (xhrOptions.background !== true) m.endComputation()
 		}
