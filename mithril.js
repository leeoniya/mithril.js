--- conflicted
+++ resolved
@@ -1,7 +1,7 @@
 Mithril = m = new function app(window, undefined) {
 	var type = {}.toString
 	var parser = /(?:(^|#|\.)([^#\.\[\]]+))|(\[.+?\])/g, attrParser = /\[(.+?)(?:=("|'|)(.*?)\2)?\]/
-
+	
 	function m() {
 		var args = arguments
 		var hasAttrs = args[1] !== undefined && type.call(args[1]) == "[object Object]" && !("tag" in args[1]) && !("subtree" in args[1])
@@ -19,9 +19,9 @@
 			}
 		}
 		if (classes.length > 0) cell.attrs[classAttrName] = classes.join(" ")
-
+		
 		cell.children = hasAttrs ? args[2] : args[1]
-
+		
 		for (var attrName in attrs) {
 			if (attrName == classAttrName) cell.attrs[attrName] = (cell.attrs[attrName] || "") + " " + attrs[attrName]
 			else cell.attrs[attrName] = attrs[attrName]
@@ -64,9 +64,6 @@
 		if (dataType == "[object Array]") {
 			data = flatten(data)
 			var nodes = [], intact = cached.length === data.length, subArrayCount = 0
-<<<<<<< HEAD
-
-=======
 			
 			//key algorithm: sort elements without recreating them if keys are present
 			//1) create a map of all existing keys, and mark all for deletion
@@ -74,7 +71,6 @@
 			//3) if key exists in new list, change action from deletion to a move
 			//4) for each key, handle its corresponding action as marked in previous steps
 			//5) copy unkeyed items into their respective gaps
->>>>>>> bc5085ea
 			var DELETION = 1, INSERTION = 2 , MOVE = 3
 			var existing = {}, unkeyed = [], shouldMaintainIdentities = false
 			for (var i = 0; i < cached.length; i++) {
@@ -97,7 +93,7 @@
 				var actions = Object.keys(existing).map(function(key) {return existing[key]})
 				var changes = actions.sort(function(a, b) {return a.action - b.action || a.index - b.index})
 				var newCached = cached.slice()
-
+				
 				for (var i = 0, change; change = changes[i]; i++) {
 					if (change.action == DELETION) {
 						clear(cached[change.index].nodes, cached[change.index])
@@ -109,7 +105,7 @@
 						parentElement.insertBefore(dummy, parentElement.childNodes[change.index])
 						newCached.splice(change.index, 0, {attrs: {key: data[change.index].attrs.key}, nodes: [dummy]})
 					}
-
+					
 					if (change.action == MOVE) {
 						if (parentElement.childNodes[change.index] !== change.element && change.element !== null) {
 							parentElement.insertBefore(change.element, parentElement.childNodes[change.index])
@@ -126,12 +122,8 @@
 				cached.nodes = []
 				for (var i = 0, child; child = parentElement.childNodes[i]; i++) cached.nodes.push(child)
 			}
-<<<<<<< HEAD
-
-=======
 			//end key algorithm
 			
->>>>>>> bc5085ea
 			for (var i = 0, cacheCount = 0; i < data.length; i++) {
 				var item = build(parentElement, parentTag, cached, index, data[i], cached[cacheCount], shouldReattach, index + subArrayCount || subArrayCount, editable, namespace, configs)
 				if (item === undefined) continue
@@ -153,7 +145,7 @@
 				if (data.length < cached.length) cached.length = data.length
 				cached.nodes = nodes
 			}
-
+			
 		}
 		else if (data !== undefined && dataType == "[object Object]") {
 			//if an element is different enough from the one in cache, recreate it
@@ -480,7 +472,7 @@
 			if (querystring) currentRoute += (currentRoute.indexOf("?") === -1 ? "?" : "&") + querystring
 
 			var shouldReplaceHistoryEntry = (arguments.length == 3 ? arguments[2] : arguments[1]) === true
-
+			
 			if (window.history.pushState) {
 				computePostRedrawHook = function() {
 					window.history[shouldReplaceHistoryEntry ? "replaceState" : "pushState"](null, window.document.title, modes[m.route.mode] + currentRoute)
@@ -621,7 +613,6 @@
 			function thennable (ref, cb, ec, cn) {
 				if ((typeof val == 'object' || typeof val == 'function') && typeof ref == 'function') {
 					try {
-<<<<<<< HEAD
 
 						// cnt protects against abuse calls from spec checker
 						var cnt = 0
@@ -637,15 +628,6 @@
 					} catch (e) {
 						val = e
 						ec()
-=======
-						var result = callback(value)
-						if (result && typeof result.then == "function") result.then(next[method], error)
-						else next[method](result !== undefined ? result : value)
-					}
-					catch (e) {
-						if (type.call(e) == "[object Error]" && e.constructor !== Error) throw e
-						else next.reject(e)
->>>>>>> bc5085ea
 					}
 				} else {
 					cn()
@@ -717,8 +699,8 @@
 			return prop
 		}
 
-    return newPromisedProp(m.prop(), new Deferred())
-  }
+		return newPromisedProp(m.prop(), new Deferred())
+	}
 	m.sync = function(args) {
 		var method = "resolve"
 		function synchronizer(pos, resolved) {
