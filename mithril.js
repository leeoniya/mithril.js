--- conflicted
+++ resolved
@@ -899,16 +899,9 @@
 	m.request = function(xhrOptions) {
 		if (xhrOptions.background !== true) m.startComputation()
 		var deferred = m.deferred()
-<<<<<<< HEAD
 		var isJSONP = xhrOptions.dataType && xhrOptions.dataType.toLowerCase() === "jsonp"
 		var serialize = xhrOptions.serialize = isJSONP ? identity : xhrOptions.serialize || JSON.stringify
 		var deserialize = xhrOptions.deserialize = isJSONP ? identity : xhrOptions.deserialize || JSON.parse
-=======
-		var serialize = xhrOptions.serialize = xhrOptions.dataType && xhrOptions.dataType.toLowerCase() === "jsonp"
-			? identity : xhrOptions.serialize || JSON.stringify
-		var deserialize = xhrOptions.deserialize = xhrOptions.dataType && xhrOptions.dataType.toLowerCase() === "jsonp"
-			? identity : xhrOptions.deserialize || JSON.parse
->>>>>>> 3dc6f1e1
 		var extract = xhrOptions.extract || function(xhr) {
 			return xhr.responseText.length === 0 && deserialize === JSON.parse ? null : xhr.responseText
 		}
