function test(condition) {
	var duration = 0;
	var start = 0;
<<<<<<< HEAD
	var result = true
	if (performance.now) {
		start = performance.now();
	}
	try {if (!condition()) throw new Error}
	catch (e) {result = false;console.error(e);test.failures.push(condition)}
	if (performance.now) {
		duration = performance.now() - start;
	}

	test.total++

	test_obj = {
		name: "" + test.total,
		result: result,
		duration: duration
	}
	if (!result) {
		message: "failed: " + condition,
		window.global_test_results.tests.push(test_obj)
	}

	window.global_test_results.duration += duration;
	if (result) {
		window.global_test_results.passed++;
	} else {
		window.global_test_results.failed++;
=======
	var result = true;
	test.total++

	if (typeof window != "undefined") {
		if (typeof performance != "undefined") {
			start = performance.now();
		}
		try {if (!condition()) throw new Error}
		catch (e) {result = false;console.error(e);test.failures.push(condition)}
		if (typeof performance != "undefined") {
			duration = performance.now() - start;
		}


		test_obj = {
			name: "" + test.total,
			result: result,
			duration: duration
		}
		if (!result) {
			message: "failed: " + condition,
			window.global_test_results.tests.push(test_obj)
		}

		window.global_test_results.duration += duration;
		if (result) {
			window.global_test_results.passed++;
		} else {
			window.global_test_results.failed++;
		}
>>>>>>> 3160e696
	}
}
test.total = 0
test.failures = []
test.print = function(print) {
	for (var i = 0; i < test.failures.length; i++) {
		print(test.failures[i].toString())
	}
	print("tests: " + test.total + "\nfailures: " + test.failures.length)

	if (test.failures.length > 0) {
		throw new Error(test.failures.length + " tests did not pass")
	}
}<|MERGE_RESOLUTION|>--- conflicted
+++ resolved
@@ -1,35 +1,6 @@
 function test(condition) {
 	var duration = 0;
 	var start = 0;
-<<<<<<< HEAD
-	var result = true
-	if (performance.now) {
-		start = performance.now();
-	}
-	try {if (!condition()) throw new Error}
-	catch (e) {result = false;console.error(e);test.failures.push(condition)}
-	if (performance.now) {
-		duration = performance.now() - start;
-	}
-
-	test.total++
-
-	test_obj = {
-		name: "" + test.total,
-		result: result,
-		duration: duration
-	}
-	if (!result) {
-		message: "failed: " + condition,
-		window.global_test_results.tests.push(test_obj)
-	}
-
-	window.global_test_results.duration += duration;
-	if (result) {
-		window.global_test_results.passed++;
-	} else {
-		window.global_test_results.failed++;
-=======
 	var result = true;
 	test.total++
 
@@ -60,7 +31,6 @@
 		} else {
 			window.global_test_results.failed++;
 		}
->>>>>>> 3160e696
 	}
 }
 test.total = 0
