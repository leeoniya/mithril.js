function testMithril(mock) {
	m.deps(mock)

	//m
	test(function() {return m("div").tag === "div"})
	test(function() {return m(".foo").tag === "div"})
	test(function() {return m(".foo").attrs.className === "foo"})
	test(function() {return m("[title=bar]").tag === "div"})
	test(function() {return m("[title=bar]").attrs.title === "bar"})
	test(function() {return m("[title=\'bar\']").attrs.title === "bar"})
	test(function() {return m("[title=\"bar\"]").attrs.title === "bar"})
	test(function() {return m("div", "test").children[0] === "test"})
	test(function() {return m("div", "test", "test2").children[1] === "test2"})
	test(function() {return m("div", ["test"]).children[0] === "test"})
	test(function() {return m("div", {title: "bar"}, "test").attrs.title === "bar"})
	test(function() {return m("div", {title: "bar"}, "test").children[0] === "test"})
	test(function() {return m("div", {title: "bar"}, ["test"]).children[0] === "test"})
	test(function() {return m("div", {title: "bar"}, m("div")).children[0].tag === "div"})
	test(function() {return m("div", {title: "bar"}, [m("div")]).children[0].tag === "div"})
	test(function() {return m("div", {title: "bar"}, "test0", "test1", "test2", "test3").children[3] === "test3"}) // splat
	test(function() {return m("div", {title: "bar"}, m("div"), m("i"), m("span")).children[2].tag === "span"})
	test(function() {return m("div", ["a", "b"]).children.length === 2})
	test(function() {return m("div", [m("div")]).children[0].tag === "div"})
	test(function() {return m("div", m("div")).children[0].tag === "div"}) //yes, this is expected behavior: see method signature
	test(function() {return m("div", [undefined]).tag === "div"})
	test(function() {return m("div", [{foo: "bar"}])}) //as long as it doesn't throw errors, it's fine
	test(function() {return m("svg", [m("g")])})
	test(function() {return m("svg", [m("a[href='http://google.com']")])})
	test(function() {return m(".foo", {class: "bar"}).attrs.class == "foo bar"})
	test(function() {return m(".foo", {className: "bar"}).attrs.className == "foo bar"})

	//m.module
	test(function() {
		mock.requestAnimationFrame.$resolve()

		var root1 = mock.document.createElement("div")
		var mod1 = m.module(root1, {
			controller: function() {this.value = "test1"},
			view: function(ctrl) {return ctrl.value}
		})

		var root2 = mock.document.createElement("div")
		var mod2 = m.module(root2, {
			controller: function() {this.value = "test2"},
			view: function(ctrl) {return ctrl.value}
		})

		mock.requestAnimationFrame.$resolve()

		return (root1.childNodes[0].nodeValue === "test1" && root2.childNodes[0].nodeValue === "test2")
			&& (mod1.value && mod1.value === "test1") && (mod2.value && mod2.value === "test2")
	})

	//m.withAttr
	test(function() {
		var value
		var handler = m.withAttr("test", function(data) {value = data})
		handler({currentTarget: {test: "foo"}})
		return value === "foo"
	})

	//m.trust
	test(function() {return m.trust("test").valueOf() === "test"})

	//m.render
	test(function() {
		var root = mock.document.createElement("div")
		m.render(root, "test")
		return root.childNodes[0].nodeValue === "test"
	})
	test(function() {
		var root = mock.document.createElement("div")
		m.render(root, m("div", {class: "a"}))
		var elementBefore = root.childNodes[0]
		m.render(root, m("div", {class: "b"}))
		var elementAfter = root.childNodes[0]
		return elementBefore === elementAfter
	})
	test(function() {
		var root = mock.document.createElement("div")
		m.render(root, m(".a"))
		var elementBefore = root.childNodes[0]
		m.render(root, m(".b"))
		var elementAfter = root.childNodes[0]
		return elementBefore === elementAfter
	})
	test(function() {
		var root = mock.document.createElement("div")
		m.render(root, m("div", {id: "a"}))
		var elementBefore = root.childNodes[0]
		m.render(root, m("div", {title: "b"}))
		var elementAfter = root.childNodes[0]
		return elementBefore !== elementAfter
	})
	test(function() {
		var root = mock.document.createElement("div")
		m.render(root, m("#a"))
		var elementBefore = root.childNodes[0]
		m.render(root, m("[title=b]"))
		var elementAfter = root.childNodes[0]
		return elementBefore !== elementAfter
	})
	test(function() {
		var root = mock.document.createElement("div")
		m.render(root, m("#a"))
		var elementBefore = root.childNodes[0]
		m.render(root, "test")
		var elementAfter = root.childNodes[0]
		return elementBefore !== elementAfter
	})
	test(function() {
		var root = mock.document.createElement("div")
		m.render(root, m("div", [undefined]))
		return root.childNodes[0].childNodes[0].nodeValue === ""
	})
	test(function() {
		var root = mock.document.createElement("div")
		m.render(root, m("svg", [m("g")]))
		var g = root.childNodes[0].childNodes[0]
		return g.nodeName === "G" && g.namespaceURI == "http://www.w3.org/2000/svg"
	})
	test(function() {
		var root = mock.document.createElement("div")
		m.render(root, m("svg", [m("a[href='http://google.com']")]))
		return root.childNodes[0].childNodes[0].nodeName === "A"
	})
	test(function() {
		var root = mock.document.createElement("div")
		m.render(root, m("div.classname", [m("a", {href: "/first"})]))
		m.render(root, m("div", [m("a", {href: "/second"})]))
		return root.childNodes[0].childNodes.length == 1
	})
	test(function() {
		var root = mock.document.createElement("div")
		m.render(root, m("ul", [m("li")]))
		m.render(root, m("ul", [m("li"), undefined]))
		return root.childNodes[0].childNodes[1].nodeValue === ""
	})
	test(function() {
		var root = mock.document.createElement("div")
		m.render(root, m("ul", [m("li"), m("li")]))
		m.render(root, m("ul", [m("li"), undefined]))
		return root.childNodes[0].childNodes.length == 2 && root.childNodes[0].childNodes[1].nodeValue === ""
	})
	test(function() {
		var root = mock.document.createElement("div")
		m.render(root, m("ul", [m("li")]))
		m.render(root, m("ul", [undefined]))
		return root.childNodes[0].childNodes[0].nodeValue === ""
	})
	test(function() {
		var root = mock.document.createElement("div")
		m.render(root, m("ul", [m("li")]))
		m.render(root, m("ul", [{}]))
		return root.childNodes[0].childNodes.length === 0
	})
	test(function() {
		var root = mock.document.createElement("div")
		m.render(root, m("ul", [m("li")]))
		m.render(root, m("ul", [{tag: "b", attrs: {}}]))
		return root.childNodes[0].childNodes[0].nodeName == "B"
	})
	test(function() {
		var root = mock.document.createElement("div")
		m.render(root, m("ul", [m("li")]))
		m.render(root, m("ul", [{tag: new String("b"), attrs: {}}]))
		return root.childNodes[0].childNodes[0].nodeName == "B"
	})
	test(function() {
		var root = mock.document.createElement("div")
		m.render(root, m("ul", [m("li", [m("a")])]))
		m.render(root, m("ul", [{subtree: "retain"}]))
		return root.childNodes[0].childNodes[0].childNodes[0].nodeName === "A"
	})
	test(function() {
		//https://github.com/lhorie/mithril.js/issues/43
		var root = mock.document.createElement("div")
		m.render(root, m("a", {config: m.route}, "test"))
		m.render(root, m("a", {config: m.route}, "test"))
		return root.childNodes[0].childNodes[0].nodeValue === "test"
	})
	test(function() {
		//https://github.com/lhorie/mithril.js/issues/44 (1)
		var root = mock.document.createElement("div")
		m.render(root, m("#foo", [null, m("#bar")]))
		m.render(root, m("#foo", ["test", m("#bar")]))
		return root.childNodes[0].childNodes[0].nodeValue === "test"
	})
	test(function() {
		//https://github.com/lhorie/mithril.js/issues/44 (2)
		var root = mock.document.createElement("div")
		m.render(root, m("#foo", [null, m("#bar")]))
		m.render(root, m("#foo", [m("div"), m("#bar")]))
		return root.childNodes[0].childNodes[0].nodeName === "DIV"
	})
	test(function() {
		//https://github.com/lhorie/mithril.js/issues/44 (3)
		var root = mock.document.createElement("div")
		m.render(root, m("#foo", ["test", m("#bar")]))
		m.render(root, m("#foo", [m("div"), m("#bar")]))
		return root.childNodes[0].childNodes[0].nodeName === "DIV"
	})
	test(function() {
		//https://github.com/lhorie/mithril.js/issues/44 (4)
		var root = mock.document.createElement("div")
		m.render(root, m("#foo", [m("div"), m("#bar")]))
		m.render(root, m("#foo", ["test", m("#bar")]))
		return root.childNodes[0].childNodes[0].nodeValue === "test"
	})
	test(function() {
		//https://github.com/lhorie/mithril.js/issues/44 (5)
		var root = mock.document.createElement("div")
		m.render(root, m("#foo", [m("#bar")]))
		m.render(root, m("#foo", [m("#bar"), [m("#baz")]]))
		return root.childNodes[0].childNodes[1].id === "baz"
	})
	test(function() {
		//https://github.com/lhorie/mithril.js/issues/48
		var root = mock.document
		m.render(root, m("html", [m("#foo")]))
		var result = root.childNodes[0].childNodes[0].id === "foo"
		root.childNodes = [mock.document.createElement("html")]
		return result
	})
	test(function() {
		//https://github.com/lhorie/mithril.js/issues/49
		var root = mock.document.createElement("div")
		m.render(root, m("a", "test"))
		m.render(root, m("a.foo", "test"))
		return root.childNodes[0].childNodes[0].nodeValue === "test"
	})
	test(function() {
		//https://github.com/lhorie/mithril.js/issues/49
		var root = mock.document.createElement("div")
		m.render(root, m("a.foo", "test"))
		m.render(root, m("a", "test"))
		return root.childNodes[0].childNodes[0].nodeValue === "test"
	})
	test(function() {
		//https://github.com/lhorie/mithril.js/issues/49
		var root = mock.document.createElement("div")
		m.render(root, m("a.foo", "test"))
		m.render(root, m("a", "test1"))
		return root.childNodes[0].childNodes[0].nodeValue === "test1"
	})
	test(function() {
		//https://github.com/lhorie/mithril.js/issues/49
		var root = mock.document.createElement("div")
		m.render(root, m("a", "test"))
		m.render(root, m("a", "test1"))
		return root.childNodes[0].childNodes[0].nodeValue === "test1"
	})
	test(function() {
		//https://github.com/lhorie/mithril.js/issues/50
		var root = mock.document.createElement("div")
		m.render(root, m("#foo", [[m("div", "a"), m("div", "b")], m("#bar")]))
		return root.childNodes[0].childNodes[1].childNodes[0].nodeValue === "b"
	})
	test(function() {
		//https://github.com/lhorie/mithril.js/issues/50
		var root = mock.document.createElement("div")
		m.render(root, m("#foo", [[m("div", "a"), m("div", "b")], m("#bar")]))
		m.render(root, m("#foo", [[m("div", "a"), m("div", "b"), m("div", "c")], m("#bar")]))
		return root.childNodes[0].childNodes[2].childNodes[0].nodeValue === "c"
	})
	test(function() {
		//https://github.com/lhorie/mithril.js/issues/50
		var root = mock.document.createElement("div")
		m.render(root, m("#foo", [[m("div", "a"), m("div", "b")], [m("div", "c"), m("div", "d")], m("#bar")]))
		return root.childNodes[0].childNodes[3].childNodes[0].nodeValue === "d" && root.childNodes[0].childNodes[4].id === "bar"
	})
	test(function() {
		//https://github.com/lhorie/mithril.js/issues/50
		var root = mock.document.createElement("div")
		m.render(root, m("#foo", [[m("div", "a"), m("div", "b")], "test"]))
		return root.childNodes[0].childNodes[1].childNodes[0].nodeValue === "b" && root.childNodes[0].childNodes[2].nodeValue === "test"
	})
	test(function() {
		//https://github.com/lhorie/mithril.js/issues/50
		var root = mock.document.createElement("div")
		m.render(root, m("#foo", [["a", "b"], "test"]))
		return root.childNodes[0].childNodes[1].nodeValue === "b" && root.childNodes[0].childNodes[2].nodeValue === "test"
	})
	test(function() {
		//https://github.com/lhorie/mithril.js/issues/51
		var root = mock.document.createElement("div")
		m.render(root, m("main", [m("button"), m("article", [m("section"), m("nav")])]))
		m.render(root, m("main", [m("button"), m("article", [m("span"), m("nav")])]))
		return root.childNodes[0].childNodes[1].childNodes[0].nodeName === "SPAN"
	})
	test(function() {
		//https://github.com/lhorie/mithril.js/issues/51
		var root = mock.document.createElement("div")
		m.render(root, m("main", [m("button"), m("article", [m("section"), m("nav")])]))
		m.render(root, m("main", [m("button"), m("article", ["test", m("nav")])]))
		return root.childNodes[0].childNodes[1].childNodes[0].nodeValue === "test"
	})
	test(function() {
		//https://github.com/lhorie/mithril.js/issues/51
		var root = mock.document.createElement("div")
		m.render(root, m("main", [m("button"), m("article", [m("section"), m("nav")])]))
		m.render(root, m("main", [m("button"), m("article", [m.trust("test"), m("nav")])]))
		return root.childNodes[0].childNodes[1].childNodes[0].nodeValue === "test"
	})
	test(function() {
		//https://github.com/lhorie/mithril.js/issues/55
		var root = mock.document.createElement("div")
		m.render(root, m("#a"))
		var elementBefore = root.childNodes[0]
		m.render(root, m("#b"))
		var elementAfter = root.childNodes[0]
		return elementBefore !== elementAfter
	})
	test(function() {
		//https://github.com/lhorie/mithril.js/issues/56
		var root = mock.document.createElement("div")
		m.render(root, [null, "foo"])
		m.render(root, ["bar"])
		return root.childNodes.length == 1
	})
	test(function() {
		//https://github.com/lhorie/mithril.js/issues/56
		var root = mock.document.createElement("div")
		m.render(root, m("div", "foo"))
		return root.childNodes.length == 1
	})
	test(function() {
		var root = mock.document.createElement("div")
		m.render(root, m("div", [m("button"), m("ul")]))
		var valueBefore = root.childNodes[0].childNodes[0].nodeName
		m.render(root, m("div", [undefined, m("ul")]))
		var valueAfter = root.childNodes[0].childNodes[0].nodeValue
		return valueBefore === "BUTTON" && valueAfter === ""
	})
	test(function() {
		var root = mock.document.createElement("div")
		m.render(root, m("div", [m("ul"), undefined]))
		var valueBefore1 = root.childNodes[0].childNodes[0].nodeName
		var valueBefore2 = root.childNodes[0].childNodes[1].nodeValue
		m.render(root, m("div", [undefined, m("ul")]))
		var valueAfter1 = root.childNodes[0].childNodes[0].nodeValue
		var valueAfter2 = root.childNodes[0].childNodes[1].nodeName
		return valueBefore1 === "UL" && valueAfter1 === "" && valueBefore2 === "" && valueAfter2 === "UL"
	})
	test(function() {
		//https://github.com/lhorie/mithril.js/issues/79
		var root = mock.document.createElement("div")
		m.render(root, m("div", {style: {background: "red"}}))
		var valueBefore = root.childNodes[0].style.background
		m.render(root, m("div", {style: {}}))
		var valueAfter = root.childNodes[0].style.background
		return valueBefore === "red" && valueAfter === ""
	})
	test(function() {
		var root = mock.document.createElement("div")
		m.render(root, m("div[style='background:red']"))
		return root.childNodes[0].style === "background:red"
	})
	test(function() {
		var root = mock.document.createElement("div")
		m.render(root, m("div", {style: {background: "red"}}))
		var valueBefore = root.childNodes[0].style.background
		m.render(root, m("div", {}))
		var valueAfter = root.childNodes[0].style.background
		return valueBefore === "red" && valueAfter === undefined
	})
	test(function() {
		var root = mock.document.createElement("div")
		var module = {}, unloaded = false
		module.controller = function() {
			this.onunload = function() {unloaded = true}
		}
		module.view = function() {}
		m.module(root, module)
		m.module(root, {controller: function() {}, view: function() {}})
		return unloaded === true
	})
	test(function() {
		//https://github.com/lhorie/mithril.js/issues/87
		var root = mock.document.createElement("div")
		m.render(root, m("div", [[m("a"), m("a")], m("button")]))
		m.render(root, m("div", [[m("a")], m("button")]))
		return root.childNodes[0].childNodes.length == 2 && root.childNodes[0].childNodes[1].nodeName == "BUTTON"
	})
	test(function() {
		//https://github.com/lhorie/mithril.js/issues/87
		var root = mock.document.createElement("div")
		m.render(root, m("div", [m("a"), m("b"), m("button")]))
		m.render(root, m("div", [m("a"), m("button")]))
		return root.childNodes[0].childNodes.length == 2 && root.childNodes[0].childNodes[1].nodeName == "BUTTON"
	})
	test(function() {
		//https://github.com/lhorie/mithril.js/issues/99
		var root = mock.document.createElement("div")
		m.render(root, m("div", [m("img"), m("h1")]))
		m.render(root, m("div", [m("a")]))
		return root.childNodes[0].childNodes.length == 1 && root.childNodes[0].childNodes[0].nodeName == "A"
	})
	test(function() {
		//https://github.com/lhorie/mithril.js/issues/120
		var root = mock.document.createElement("div")
		m.render(root, m("div", ["a", "b", "c", "d"]))
		m.render(root, m("div", [["d", "e"]]))
		var children = root.childNodes[0].childNodes
		return children.length == 2 && children[0].nodeValue == "d" && children[1].nodeValue == "e"
	})
	test(function() {
		//https://github.com/lhorie/mithril.js/issues/120
		var root = mock.document.createElement("div")
		m.render(root, m("div", [["a", "b", "c", "d"]]))
		m.render(root, m("div", ["d", "e"]))
		var children = root.childNodes[0].childNodes
		return children.length == 2 && children[0].nodeValue == "d" && children[1].nodeValue == "e"
	})
	test(function() {
		//https://github.com/lhorie/mithril.js/issues/120
		var root = mock.document.createElement("div")
		m.render(root, m("div", ["x", [["a"], "b", "c", "d"]]))
		m.render(root, m("div", ["d", ["e"]]))
		var children = root.childNodes[0].childNodes
		return children.length == 2 && children[0].nodeValue == "d" && children[1].nodeValue == "e"
	})
	test(function() {
		//https://github.com/lhorie/mithril.js/issues/120
		var root = mock.document.createElement("div")
		m.render(root, m("div", ["b"]))
		m.render(root, m("div", [["e"]]))
		var children = root.childNodes[0].childNodes
		return children.length == 1 && children[0].nodeValue == "e"
	})
	test(function() {
		//https://github.com/lhorie/mithril.js/issues/120
		var root = mock.document.createElement("div")
		m.render(root, m("div", ["a", ["b"]]))
		m.render(root, m("div", ["d", [["e"]]]))
		var children = root.childNodes[0].childNodes
		return children.length == 2 && children[0].nodeValue == "d" && children[1].nodeValue == "e"
	})
	test(function() {
		//https://github.com/lhorie/mithril.js/issues/120
		var root = mock.document.createElement("div")
		m.render(root, m("div", ["a", [["b"]]]))
		m.render(root, m("div", ["d", ["e"]]))
		var children = root.childNodes[0].childNodes
		return children.length == 2 && children[0].nodeValue == "d" && children[1].nodeValue == "e"
	})
	test(function() {
		//https://github.com/lhorie/mithril.js/issues/120
		var root = mock.document.createElement("div")
		m.render(root, m("div", ["a", [["b"], "c"]]))
		m.render(root, m("div", ["d", [[["e"]], "x"]]))
		var children = root.childNodes[0].childNodes
		return children.length == 3 && children[0].nodeValue == "d" && children[1].nodeValue == "e"
	})
	test(function() {
		var root = mock.document.createElement("div")

		var success = false
		m.render(root, m("div", {config: function(elem, isInitialized, ctx) {ctx.data = 1}}))
		m.render(root, m("div", {config: function(elem, isInitialized, ctx) {success = ctx.data === 1}}))
		return success
	})
	test(function() {
		var root = mock.document.createElement("div")

		var index = 0;
		var success = true;
		var statefulConfig = function(elem, isInitialized, ctx) {ctx.data = index++}
		var node = m("div", {config: statefulConfig});
		m.render(root, [node, node]);

		index = 0;
		var checkConfig = function(elem, isInitialized, ctx) {
			success = success && (ctx.data === index++)
		}
		node = m("div", {config: checkConfig});
		m.render(root, [node, node]);
		return success;
	})
	test(function() {
		var root = mock.document.createElement("div")
		var parent
		m.render(root, m("div", m("a", {
			config: function(el) {parent = el.parentNode.parentNode}
		})));
		return parent === root
	})
	test(function() {
		var root = mock.document.createElement("div")
		var count = 0
		m.render(root, m("div", m("a", {
			config: function(el) {
				var island = mock.document.createElement("div")
				count++
				if (count > 2) throw "too much recursion..."
				m.render(island, m("div"))
			}
		})));
		return count == 1
	})
	test(function() {
		//https://github.com/lhorie/mithril.js/issues/129
		var root = mock.document.createElement("div")
		m.render(root, m("div", [["foo", "bar"], ["foo", "bar"], ["foo", "bar"]]));
		m.render(root, m("div", ["asdf", "asdf2", "asdf3"]));
		return true
	})
	test(function() {
		//https://github.com/lhorie/mithril.js/issues/98
		//insert at beginning
		var root = mock.document.createElement("div")
		m.render(root, [m("a", {key: 1}), m("a", {key: 2}), m("a", {key: 3})])
		var firstBefore = root.childNodes[0]
		m.render(root, [m("a", {key: 4}), m("a", {key: 1}), m("a", {key: 2}), m("a", {key: 3})])
		var firstAfter = root.childNodes[1]
		return firstBefore == firstAfter && root.childNodes[0].key == 4 && root.childNodes.length == 4
	})
	test(function() {
		//https://github.com/lhorie/mithril.js/issues/98
		var root = mock.document.createElement("div")
		m.render(root, [m("a", {key: 1}), m("a", {key: 2}), m("a", {key: 3})])
		var firstBefore = root.childNodes[0]
		m.render(root, [m("a", {key: 4}), m("a", {key: 1}), m("a", {key: 2})])
		var firstAfter = root.childNodes[1]
		return firstBefore == firstAfter && root.childNodes[0].key == 4 && root.childNodes.length == 3
	})
	test(function() {
		//https://github.com/lhorie/mithril.js/issues/98
		var root = mock.document.createElement("div")
		m.render(root, [m("a", {key: 1}), m("a", {key: 2}), m("a", {key: 3})])
		var firstBefore = root.childNodes[1]
		m.render(root, [m("a", {key: 2}), m("a", {key: 3}), m("a", {key: 4})])
		var firstAfter = root.childNodes[0]
		return firstBefore == firstAfter && root.childNodes[0].key === "2" && root.childNodes.length === 3
	})
	test(function() {
		//https://github.com/lhorie/mithril.js/issues/98
		var root = mock.document.createElement("div")
		m.render(root, [m("a", {key: 1}), m("a", {key: 2}), m("a", {key: 3}), m("a", {key: 4}), m("a", {key: 5})])
		var firstBefore = root.childNodes[0]
		var secondBefore = root.childNodes[1]
		var fourthBefore = root.childNodes[3]
		m.render(root, [m("a", {key: 4}), m("a", {key: 10}), m("a", {key: 1}), m("a", {key: 2})])
		var firstAfter = root.childNodes[2]
		var secondAfter = root.childNodes[3]
		var fourthAfter = root.childNodes[0]
		return firstBefore === firstAfter && secondBefore === secondAfter && fourthBefore === fourthAfter && root.childNodes[1].key == "10" && root.childNodes.length === 4
	})
	test(function() {
		//https://github.com/lhorie/mithril.js/issues/98
		var root = mock.document.createElement("div")
		m.render(root, [m("a", {key: 1}), m("a", {key: 2}), m("a", {key: 3}), m("a", {key: 4}), m("a", {key: 5})])
		var firstBefore = root.childNodes[0]
		var secondBefore = root.childNodes[1]
		var fourthBefore = root.childNodes[3]
		m.render(root, [m("a", {key: 4}), m("a", {key: 10}), m("a", {key: 2}), m("a", {key: 1}), m("a", {key: 6}), m("a", {key: 7})])
		var firstAfter = root.childNodes[3]
		var secondAfter = root.childNodes[2]
		var fourthAfter = root.childNodes[0]
		return firstBefore === firstAfter && secondBefore === secondAfter && fourthBefore === fourthAfter && root.childNodes[1].key == "10" && root.childNodes[4].key == "6" && root.childNodes[5].key == "7" && root.childNodes.length === 6
	})
	test(function() {
		//https://github.com/lhorie/mithril.js/issues/149
		var root = mock.document.createElement("div")
		m.render(root, [m("a", {key: 1}), m("a", {key: 2}), m("a"), m("a", {key: 4}), m("a", {key: 5})])
		var firstBefore = root.childNodes[0]
		var secondBefore = root.childNodes[1]
		var thirdBefore = root.childNodes[2]
		var fourthBefore = root.childNodes[3]
		var fifthBefore = root.childNodes[4]
		m.render(root, [m("a", {key: 4}), m("a", {key: 5}), m("a"), m("a", {key: 1}), m("a", {key: 2})])
		var firstAfter = root.childNodes[3]
		var secondAfter = root.childNodes[4]
		var thirdAfter = root.childNodes[2]
		var fourthAfter = root.childNodes[0]
		var fifthAfter = root.childNodes[1]
		return firstBefore === firstAfter && secondBefore === secondAfter && thirdBefore === thirdAfter && fourthBefore === fourthAfter && fifthBefore === fifthAfter
	})
	test(function() {
		//https://github.com/lhorie/mithril.js/issues/246
		//insert at beginning with non-keyed in the middle
		var root = mock.document.createElement("div")
		m.render(root, [m("a", {key: 1})])
		var firstBefore = root.childNodes[0]
		m.render(root, [m("a", {key: 2}), m("br"), m("a", {key: 1})])
		var firstAfter = root.childNodes[2]
		return firstBefore == firstAfter && root.childNodes[0].key == 2 && root.childNodes.length == 3
	})
	test(function() {
		//https://github.com/lhorie/mithril.js/issues/134
		var root = mock.document.createElement("div")
		m.render(root, m("div", {contenteditable: true}, "test"))
		mock.document.activeElement = root.childNodes[0]
		m.render(root, m("div", {contenteditable: true}, "test1"))
		m.render(root, m("div", {contenteditable: false}, "test2"))
		return root.childNodes[0].childNodes[0].nodeValue === "test2"
	})
	test(function() {
		//https://github.com/lhorie/mithril.js/issues/136
		var root = mock.document.createElement("div")
		m.render(root, m("textarea", ["test"]))
		m.render(root, m("textarea", ["test1"]))
		return root.childNodes[0].value === "test1"
	})
	test(function() {
		var root = mock.document.createElement("div")
		var unloaded = 0
		m.render(root, [
			m("div", {
				key: 1,
				config: function(el, init, ctx) {
					ctx.onunload = function() {
						unloaded++
					}
				}
			})
		])
		m.render(root, [
			m("div", {key: 2}),
			m("div", {
				key: 1,
				config: function(el, init, ctx) {
					ctx.onunload = function() {
						unloaded++
					}
				}
			})
		])
		return unloaded == 0
	})
	test(function() {
		var root = mock.document.createElement("div")
		var unloadedParent = 0
		var unloadedChild = 0
		var configParent = function(el, init, ctx) {
			ctx.onunload = function() {
				unloadedParent++
			}
		}
		var configChild = function(el, init, ctx) {
			ctx.onunload = function() {
				unloadedChild++
			}
		}
		var unloaded = 0
		m.render(root, m("div", {config: configParent}, m("a", {config: configChild})))
		m.render(root, m("main", {config: configParent}, m("a", {config: configChild})))
		return unloadedParent === 1 && unloadedChild === 0
	})
	test(function() {
		var root = mock.document.createElement("div")
		var unloadedParent = 0
		var unloadedChild = 0
		var configParent = function(el, init, ctx) {
			ctx.onunload = function() {
				unloadedParent++
			}
		}
		var configChild = function(el, init, ctx) {
			ctx.onunload = function() {
				unloadedChild++
			}
		}
		var unloaded = 0
		m.render(root, m("div", {config: configParent}, m("a", {config: configChild})))
		m.render(root, m("main", {config: configParent}, m("b", {config: configChild})))
		return unloadedParent === 1 && unloadedChild === 1
	})
	test(function() {
		//https://github.com/lhorie/mithril.js/issues/150
		var root = mock.document.createElement("div")
		m.render(root, [m("a"), m("div")])
		m.render(root, [[], m("div")])
		return root.childNodes.length == 1 && root.childNodes[0].nodeName == "DIV"
	})
	test(function() {
		//https://github.com/lhorie/mithril.js/issues/156
		var root = mock.document.createElement("div")
		m.render(root, m("div", [
			["a", "b", "c", "d"].map(function() {
				return [m("div"), " "]
			}),
			m("span")
		]))
		return root.childNodes[0].childNodes[8].nodeName == "SPAN"
	})
	test(function() {
		//https://github.com/lhorie/mithril.js/issues/157
		var root = mock.document.createElement("div")
		m.render(root, m("ul", [m("li", {key: 0}), m("li", {key: 2}), m("li", {key: 4})]))
		m.render(root, m("ul", [m("li", {key: 0}), m("li", {key: 1}), m("li", {key: 2}), m("li", {key: 3}), m("li", {key: 4}), m("li", {key: 5})]))
		return root.childNodes[0].childNodes.map(function(n) {return n.key}).join("") == "012345"
	})
	test(function() {
		//https://github.com/lhorie/mithril.js/issues/157
		var root = mock.document.createElement("div")
		m.render(root, m("input", {value: "a"}))
		m.render(root, m("input", {value: "aa"}))
		return root.childNodes[0].childNodes.length == 0
	})
	test(function() {
		//https://github.com/lhorie/mithril.js/issues/157
		var root = mock.document.createElement("div")
		m.render(root, m("br", {class: "a"}))
		m.render(root, m("br", {class: "aa"}))
		return root.childNodes[0].childNodes.length == 0
	})
	test(function() {
		//https://github.com/lhorie/mithril.js/issues/194
		var root = mock.document.createElement("div")
		m.render(root, m("ul", [m("li", {key: 0}), m("li", {key: 1}), m("li", {key: 2}), m("li", {key: 3}), m("li", {key: 4}), m("li", {key: 5})]))
		m.render(root, m("ul", [m("li", {key: 0}), m("li", {key: 1}), m("li", {key: 2}), m("li", {key: 4}), m("li", {key: 5})]))
		return root.childNodes[0].childNodes.map(function(n) {return n.key}).join("") == "01245"
	})
	test(function() {
		//https://github.com/lhorie/mithril.js/issues/194
		var root = mock.document.createElement("div")
		m.render(root, m("ul", [m("li", {key: 0}), m("li", {key: 1}), m("li", {key: 2}), m("li", {key: 3}), m("li", {key: 4}), m("li", {key: 5})]))
		m.render(root, m("ul", [m("li", {key: 1}), m("li", {key: 2}), m("li", {key: 3}), m("li", {key: 4}), m("li", {key: 5}), m("li", {key: 6})]))
		m.render(root, m("ul", [m("li", {key: 12}), m("li", {key: 13}), m("li", {key: 14}), m("li", {key: 15}), m("li", {key: 16}), m("li", {key: 17})]))
		return root.childNodes[0].childNodes.map(function(n) {return n.key}).join(",") == "12,13,14,15,16,17"
	})
	test(function() {
		//https://github.com/lhorie/mithril.js/issues/206
		var root = mock.document.createElement("div")
		m.render(root, m("div", undefined))
		m.render(root, m("div", [m("div")]))
		return root.childNodes[0].childNodes.length == 1
	})
	test(function() {
		//https://github.com/lhorie/mithril.js/issues/206
		var root = mock.document.createElement("div")
		m.render(root, m("div", null))
		m.render(root, m("div", [m("div")]))
		return root.childNodes[0].childNodes.length == 1
	})
	test(function() {
		//https://github.com/lhorie/mithril.js/issues/200
		var root = mock.document.createElement("div")

		var unloaded1 = false
		function unloadable1(element, isInit, context) {
			context.onunload = function() {
				unloaded1 = true
			}
		}
		m.render(root, [ m("div", {config: unloadable1}) ])
		m.render(root, [ ])

		var unloaded2 = false
		function unloadable2(element, isInit, context) {
			context.onunload = function() {
				unloaded2 = true
			}
		}
		m.render(root, [ m("div", {config: unloadable2}) ])
		m.render(root, [ ])

		return unloaded1 === true && unloaded2 === true
	})
	test(function() {
		var root = mock.document.createElement("div")
		m.render(root, [m("div.blue")])
		m.render(root, [m("div.green", [m("div")]), m("div.blue")])
		return root.childNodes.length == 2
	})
	test(function() {
<<<<<<< HEAD
		//https://github.com/lhorie/mithril.js/issues/277
		var root = mock.document.createElement("div")
		function Field() {
			this.tag = "div";
			this.attrs = {};
			this.children = "hello";
		}
		m.render(root, new Field())
		return root.childNodes.length == 1
=======
		var root = mock.document.createElement("div")
		m.render(root, m("ul", [m("li")]))
		var change = function() {
			m.render(root, m("ul", arguments))
		}
		change(m("b"));
		return root.childNodes[0].childNodes[0].nodeName == "B"
>>>>>>> c56f75a4
	})
	//end m.render

	//m.redraw
	test(function() {
		mock.requestAnimationFrame.$resolve() //setup
		var controller
		var root = mock.document.createElement("div")
		m.module(root, {
			controller: function() {controller = this},
			view: function(ctrl) {return ctrl.value}
		})
		mock.requestAnimationFrame.$resolve()
		var valueBefore = root.childNodes[0].nodeValue
		controller.value = "foo"
		m.redraw()
		mock.requestAnimationFrame.$resolve()
		return valueBefore === "" && root.childNodes[0].nodeValue === "foo"
	})
	test(function() {
		mock.requestAnimationFrame.$resolve() //setup
		var count = 0
		var root = mock.document.createElement("div")
		m.module(root, {
			controller: function() {},
			view: function(ctrl) {
				count++
			}
		})
		mock.requestAnimationFrame.$resolve() //teardown
		m.redraw() //should run synchronously

		m.redraw() //rest should run asynchronously since they're spamming
		m.redraw()
		m.redraw()
		mock.requestAnimationFrame.$resolve() //teardown
		return count === 3
	})
	test(function() {
		mock.requestAnimationFrame.$resolve() //setup
		var count = 0
		var root = mock.document.createElement("div")
		m.module(root, {
			controller: function() {},
			view: function(ctrl) {
				count++
			}
		})
		mock.requestAnimationFrame.$resolve() //teardown
		m.redraw(true) //should run synchronously

		m.redraw(true) //forced to run synchronously
		m.redraw(true)
		m.redraw(true)
		mock.requestAnimationFrame.$resolve() //teardown
		return count === 5
	})

	//m.route
	test(function() {
		mock.requestAnimationFrame.$resolve() //setup
		mock.location.search = "?"

		var root = mock.document.createElement("div")
		m.route.mode = "search"
		m.route(root, "/test1", {
			"/test1": {controller: function() {}, view: function() {return "foo"}}
		})
		mock.requestAnimationFrame.$resolve() //teardown
		return mock.location.search == "?/test1" && root.childNodes[0].nodeValue === "foo"
	})
	test(function() {
		mock.requestAnimationFrame.$resolve() //setup
		mock.location.pathname = "/"

		var root = mock.document.createElement("div")
		m.route.mode = "pathname"
		m.route(root, "/test2", {
			"/test2": {controller: function() {}, view: function() {return "foo"}}
		})
		mock.requestAnimationFrame.$resolve() //teardown
		return mock.location.pathname == "/test2" && root.childNodes[0].nodeValue === "foo"
	})
	test(function() {
		mock.requestAnimationFrame.$resolve() //setup
		mock.location.hash = "#"

		var root = mock.document.createElement("div")
		m.route.mode = "hash"
		m.route(root, "/test3", {
			"/test3": {controller: function() {}, view: function() {return "foo"}}
		})
		mock.requestAnimationFrame.$resolve() //teardown
		return mock.location.hash == "#/test3" && root.childNodes[0].nodeValue === "foo"
	})
	test(function() {
		mock.requestAnimationFrame.$resolve() //setup
		mock.location.search = "?"

		var root = mock.document.createElement("div")
		m.route.mode = "search"
		m.route(root, "/test4/foo", {
			"/test4/:test": {controller: function() {}, view: function() {return m.route.param("test")}}
		})
		mock.requestAnimationFrame.$resolve() //teardown
		return mock.location.search == "?/test4/foo" && root.childNodes[0].nodeValue === "foo"
	})
	test(function() {
		mock.requestAnimationFrame.$resolve() //setup
		mock.location.search = "?"

		var module = {controller: function() {}, view: function() {return m.route.param("test")}}

		var root = mock.document.createElement("div")
		m.route.mode = "search"
		m.route(root, "/test5/foo", {
			"/": module,
			"/test5/:test": module
		})
		var paramValueBefore = m.route.param("test")
		mock.requestAnimationFrame.$resolve()
		m.route("/")
		var paramValueAfter = m.route.param("test")
		mock.requestAnimationFrame.$resolve() //teardown
		return mock.location.search == "?/" && paramValueBefore === "foo" && paramValueAfter === undefined
	})
	test(function() {
		mock.requestAnimationFrame.$resolve() //setup
		mock.location.search = "?"

		var module = {controller: function() {}, view: function() {return m.route.param("a1")}}

		var root = mock.document.createElement("div")
		m.route.mode = "search"
		m.route(root, "/test6/foo", {
			"/": module,
			"/test6/:a1": module
		})
		var paramValueBefore = m.route.param("a1")
		mock.requestAnimationFrame.$resolve()
		m.route("/")
		var paramValueAfter = m.route.param("a1")
		mock.requestAnimationFrame.$resolve() //teardown
		return mock.location.search == "?/" && paramValueBefore === "foo" && paramValueAfter === undefined
	})
	test(function() {
		//https://github.com/lhorie/mithril.js/issues/61
		mock.requestAnimationFrame.$resolve() //setup
		mock.location.search = "?"

		var module = {controller: function() {}, view: function() {return m.route.param("a1")}}

		var root = mock.document.createElement("div")
		m.route.mode = "search"
		m.route(root, "/test7/foo", {
			"/": module,
			"/test7/:a1": module
		})
		var routeValueBefore = m.route()
		mock.requestAnimationFrame.$resolve()
		m.route("/")
		var routeValueAfter = m.route()
		mock.requestAnimationFrame.$resolve() //teardown
		return routeValueBefore === "/test7/foo" && routeValueAfter === "/"
	})
	test(function() {
		mock.requestAnimationFrame.$resolve() //setup
		mock.location.search = "?"

		var root = mock.document.createElement("div")
		m.route.mode = "search"
		m.route(root, "/test8/foo/SEP/bar/baz", {
			"/test8/:test/SEP/:path...": {
				controller: function() {},
				view: function() {
					return m.route.param("test") + "_" + m.route.param("path")
				}
			}
		})
		mock.requestAnimationFrame.$resolve() //teardown
		return mock.location.search == "?/test8/foo/SEP/bar/baz" && root.childNodes[0].nodeValue === "foo_bar/baz"
	})
	test(function() {
		mock.requestAnimationFrame.$resolve() //setup
		mock.location.search = "?"

		var root = mock.document.createElement("div")
		m.route.mode = "search"
		m.route(root, "/test9/foo/bar/SEP/baz", {
			"/test9/:test.../SEP/:path": {
				controller: function() {},
				view: function() {
					return m.route.param("test") + "_" + m.route.param("path")
				}
			}
		})
		mock.requestAnimationFrame.$resolve() //teardown
		return mock.location.search == "?/test9/foo/bar/SEP/baz" && root.childNodes[0].nodeValue === "foo/bar_baz"
	})
	test(function() {
		mock.requestAnimationFrame.$resolve() //setup
		mock.location.search = "?"

		var root = mock.document.createElement("div")
		m.route.mode = "search"
		m.route(root, "/test10/foo%20bar", {
			"/test10/:test": {
				controller: function() {},
				view: function() {
					return m.route.param("test")
				}
			}
		})
		mock.requestAnimationFrame.$resolve() //teardown
		return root.childNodes[0].nodeValue === "foo bar"
	})
	test(function() {
		mock.requestAnimationFrame.$resolve() //setup
		mock.location.search = "?"

		var root = mock.document.createElement("div")
		m.route.mode = "search"
		m.route(root, "/", {
			"/": {controller: function() {}, view: function() {return "foo"}},
			"/test11": {controller: function() {}, view: function() {return "bar"}}
		})
		mock.requestAnimationFrame.$resolve()
		m.route("/test11/")
		mock.requestAnimationFrame.$resolve() //teardown
		return mock.location.search == "?/test11/" && root.childNodes[0].nodeValue === "bar"
	})
	test(function() {
		mock.requestAnimationFrame.$resolve() //setup
		mock.location.search = "?"

		var root = mock.document.createElement("div")
		m.route.mode = "search"
		m.route(root, "/", {
			"/": {controller: function() {}, view: function() {}},
			"/test12": {controller: function() {}, view: function() {}}
		})
		mock.requestAnimationFrame.$resolve()
		m.route("/test12?a=foo&b=bar")
		mock.requestAnimationFrame.$resolve() //teardown
		return mock.location.search == "?/test12?a=foo&b=bar" && m.route.param("a") == "foo" && m.route.param("b") == "bar"
	})
	test(function() {
		mock.requestAnimationFrame.$resolve() //setup
		mock.location.search = "?"

		var root = mock.document.createElement("div")
		m.route.mode = "search"
		m.route(root, "/", {
			"/": {controller: function() {}, view: function() {return "bar"}},
			"/test13/:test": {controller: function() {}, view: function() {return m.route.param("test")}}
		})
		mock.requestAnimationFrame.$resolve()
		m.route("/test13/foo?test=bar")
		mock.requestAnimationFrame.$resolve() //teardown
		return mock.location.search == "?/test13/foo?test=bar" && root.childNodes[0].nodeValue === "foo"
	})
	test(function() {
		mock.requestAnimationFrame.$resolve() //setup
		mock.location.search = "?"

		var root = mock.document.createElement("div")
		m.route.mode = "search"
		m.route(root, "/", {
			"/": {controller: function() {}, view: function() {return "bar"}},
			"/test14": {controller: function() {}, view: function() {return "foo"}}
		})
		mock.requestAnimationFrame.$resolve()
		m.route("/test14?test&test2=")
		mock.requestAnimationFrame.$resolve() //teardown
		return mock.location.search == "?/test14?test&test2=" && m.route.param("test") === true && m.route.param("test2") === ""
	})
	test(function() {
		mock.requestAnimationFrame.$resolve() //setup
		mock.location.search = "?"

		var root = mock.document.createElement("div")
		m.route.mode = "search"
		m.route(root, "/", {
			"/": {controller: function() {}, view: function() {}},
			"/test12": {controller: function() {}, view: function() {}}
		})
		mock.requestAnimationFrame.$resolve()
		m.route("/test12", {a: "foo", b: "bar"})
		mock.requestAnimationFrame.$resolve() //teardown
		return mock.location.search == "?/test12?a=foo&b=bar" && m.route.param("a") == "foo" && m.route.param("b") == "bar"
	})
	test(function() {
		mock.requestAnimationFrame.$resolve() //setup
		mock.location.search = "?"

		var root = mock.document.createElement("div")
		var route1, route2
		m.route.mode = "search"
		m.route(root, "/", {
			"/": {controller: function() {route1 = m.route()}, view: function() {}},
			"/test13": {controller: function() {route2 = m.route()}, view: function() {}}
		})
		mock.requestAnimationFrame.$resolve()
		m.route("/test13")
		mock.requestAnimationFrame.$resolve() //teardown
		return route1 == "/" && route2 == "/test13"
	})
	test(function() {
		mock.requestAnimationFrame.$resolve() //setup
		mock.location.search = "?"

		var root = mock.document.createElement("div")
		var unloaded = 0
		m.route.mode = "search"
		m.route(root, "/", {
			"/": {
				controller: function() {},
				view: function() {
					return m("div", {
						config: function(el, init, ctx) {
							ctx.onunload = function() {
								unloaded++
							}
						}
					})
				}
			},
			"/test14": {controller: function() {}, view: function() {}}
		})
		mock.requestAnimationFrame.$resolve()
		m.route("/test14")
		mock.requestAnimationFrame.$resolve() //teardown
		return unloaded == 1
	})
	test(function() {
		mock.requestAnimationFrame.$resolve() //setup
		mock.location.search = "?"

		var root = mock.document.createElement("div")
		var unloaded = 0
		m.route.mode = "search"
		m.route(root, "/", {
			"/": {
				controller: function() {},
				view: function() {
					return [
						m("div"),
						m("div", {
							config: function(el, init, ctx) {
								ctx.onunload = function() {
									unloaded++
								}
							}
						})
					]
				}
			},
			"/test15": {
				controller: function() {},
				view: function() {
					return [m("div")]
				}
			}
		})
		mock.requestAnimationFrame.$resolve()
		m.route("/test15")
		mock.requestAnimationFrame.$resolve() //teardown
		return unloaded == 1
	})
	test(function() {
		mock.requestAnimationFrame.$resolve() //setup
		mock.location.search = "?"

		var root = mock.document.createElement("div")
		var unloaded = 0
		m.route.mode = "search"
		m.route(root, "/", {
			"/": {
				controller: function() {},
				view: function() {
					return m("div", {
						config: function(el, init, ctx) {
							ctx.onunload = function() {
								unloaded++
							}
						}
					})
				}
			},
			"/test16": {
				controller: function() {},
				view: function() {
					return m("a")
				}
			}
		})
		mock.requestAnimationFrame.$resolve()
		m.route("/test16")
		mock.requestAnimationFrame.$resolve() //teardown
		return unloaded == 1
	})
	test(function() {
		mock.requestAnimationFrame.$resolve() //setup
		mock.location.search = "?"

		var root = mock.document.createElement("div")
		var unloaded = 0
		m.route.mode = "search"
		m.route(root, "/", {
			"/": {
				controller: function() {},
				view: function() {
					return [
						m("div", {
							config: function(el, init, ctx) {
								ctx.onunload = function() {
									unloaded++
								}
							}
						})
					]
				}
			},
			"/test17": {
				controller: function() {},
				view: function() {
					return m("a")
				}
			}
		})
		mock.requestAnimationFrame.$resolve()
		m.route("/test17")
		mock.requestAnimationFrame.$resolve() //teardown
		return unloaded == 1
	})
	test(function() {
		mock.requestAnimationFrame.$resolve() //setup
		mock.location.search = "?"

		var root = mock.document.createElement("div")
		var unloaded = 0
		m.route.mode = "search"
		m.route(root, "/", {
			"/": {
				controller: function() {},
				view: function() {
					return m("div", {
						config: function(el, init, ctx) {
							ctx.onunload = function() {
								unloaded++
							}
						}
					})
				}
			},
			"/test18": {
				controller: function() {},
				view: function() {
					return [m("a")]
				}
			}
		})
		mock.requestAnimationFrame.$resolve()
		m.route("/test18")
		mock.requestAnimationFrame.$resolve() //teardown
		return unloaded == 1
	})
	test(function() {
		mock.requestAnimationFrame.$resolve() //setup
		mock.location.search = "?"

		var root = mock.document.createElement("div")
		var unloaded = 0
		m.route.mode = "search"
		m.route(root, "/", {
			"/": {
				controller: function() {},
				view: function() {
					return [
						m("div", {
							key: 1,
							config: function(el, init, ctx) {
								ctx.onunload = function() {
									unloaded++
								}
							}
						})
					]
				}
			},
			"/test20": {
				controller: function() {},
				view: function() {
					return [
						m("div", {
							key: 2,
							config: function(el, init, ctx) {
								ctx.onunload = function() {
									unloaded++
								}
							}
						})
					]
				}
			}
		})
		mock.requestAnimationFrame.$resolve()
		m.route("/test20")
		mock.requestAnimationFrame.$resolve() //teardown
		return unloaded == 1
	})
	test(function() {
		mock.requestAnimationFrame.$resolve() //setup
		mock.location.search = "?"

		var root = mock.document.createElement("div")
		var unloaded = 0
		m.route.mode = "search"
		m.route(root, "/", {
			"/": {
				controller: function() {},
				view: function() {
					return [
						m("div", {
							key: 1,
							config: function(el, init, ctx) {
								ctx.onunload = function() {
									unloaded++
								}
							}
						})
					]
				}
			},
			"/test21": {
				controller: function() {},
				view: function() {
					return [
						m("div", {
							config: function(el, init, ctx) {
								ctx.onunload = function() {
									unloaded++
								}
							}
						})
					]
				}
			}
		})
		mock.requestAnimationFrame.$resolve()
		m.route("/test21")
		mock.requestAnimationFrame.$resolve() //teardown
		return unloaded == 1
	})
	test(function() {
		mock.requestAnimationFrame.$resolve() //setup
		mock.location.search = "?"

		var root = mock.document.createElement("div")
		m.route.mode = "search"
		m.route(root, "/foo", {
			"/foo": {
				controller: function() {},
				view: function() {
					return m("div", "foo");
				}
			},
			"/bar": {
				controller: function() {},
				view: function() {
					return m("div", "bar");
				}
			},
		})
		mock.requestAnimationFrame.$resolve()
		var foo = root.childNodes[0].childNodes[0].nodeValue;
		m.route("/bar")
		mock.requestAnimationFrame.$resolve() //teardown
		var bar = root.childNodes[0].childNodes[0].nodeValue;
		return (foo === "foo" && bar === "bar")
	})
	test(function() {
		mock.requestAnimationFrame.$resolve() //setup
		mock.location.search = "?"

		var root = mock.document.createElement("div")
		var unloaded = 0
		var config = function(el, init, ctx) {
			ctx.onunload = function() {
				unloaded++
			}
		}
		m.route.mode = "search"
		m.route(root, "/foo1", {
			"/foo1": {
				controller: function() {},
				view: function() {
					return m("div", m("a", {config: config}, "foo"));
				}
			},
			"/bar1": {
				controller: function() {},
				view: function() {
					return m("main", m("a", {config: config}, "foo"));
				}
			},
		})
		mock.requestAnimationFrame.$resolve()
		m.route("/bar1")
		mock.requestAnimationFrame.$resolve() //teardown
		return unloaded == 1
	})
	test(function() {
		mock.requestAnimationFrame.$resolve() //setup
		mock.location.search = "?"

		var root = mock.document.createElement("div")
		var strategy
		m.route.mode = "search"
		m.route(root, "/foo1", {
			"/foo1": {
				controller: function() {
					strategy = m.redraw.strategy()
					m.redraw.strategy("none")
				},
				view: function() {
					return m("div");
				}
			}
		})
		mock.requestAnimationFrame.$resolve() //teardown
		return strategy == "all" && root.childNodes.length == 0
	})
	test(function() {
		mock.requestAnimationFrame.$resolve() //setup
		mock.location.search = "?"

		var root = mock.document.createElement("div")
		var strategy, count = 0
		var config = function(el, init) {if (!init) count++}
		m.route.mode = "search"
		m.route(root, "/foo1", {
			"/foo1": {
				controller: function() {},
				view: function() {
					return m("div", {config: config});
				}
			},
			"/bar1": {
				controller: function() {
					strategy = m.redraw.strategy()
					m.redraw.strategy("redraw")
				},
				view: function() {
					return m("div", {config: config});
				}
			},
		})
		mock.requestAnimationFrame.$resolve()
		m.route("/bar1")
		mock.requestAnimationFrame.$resolve() //teardown
		return strategy == "all" && count == 1
	})
	test(function() {
		mock.requestAnimationFrame.$resolve() //setup
		mock.location.search = "?"

		var root = mock.document.createElement("div")
		var strategy
		m.route.mode = "search"
		m.route(root, "/foo1", {
			"/foo1": {
				controller: function() {this.number = 1},
				view: function(ctrl) {
					return m("div", {onclick: function() {
						strategy = m.redraw.strategy()
						ctrl.number++
						m.redraw.strategy("none")
					}}, ctrl.number);
				}
			}
		})
		root.childNodes[0].onclick({})
		mock.requestAnimationFrame.$resolve() //teardown
		return strategy == "diff" && root.childNodes[0].childNodes[0].nodeValue == "1"
	})
	test(function() {
		mock.requestAnimationFrame.$resolve() //setup
		mock.location.search = "?"

		var root = mock.document.createElement("div")
		var count = 0
		var config = function(el, init ) {if (!init) count++}
		m.route.mode = "search"
		m.route(root, "/foo1", {
			"/foo1": {
				controller: function() {},
				view: function(ctrl) {
					return m("div", {config: config, onclick: function() {
						m.redraw.strategy("all")
					}});
				}
			}
		})
		root.childNodes[0].onclick({})
		mock.requestAnimationFrame.$resolve() //teardown
		return count == 2
	})
	test(function() {
		mock.requestAnimationFrame.$resolve() //setup
		mock.location.search = "?"

		var root = mock.document.createElement("div")
		var value
		m.route(root, "/foo+bar", {
			"/:arg": {
				controller: function() {value = m.route.param("arg")},
				view: function(ctrl) {
					return ""
				}
			}
		})
		return value == "foo+bar"
	})
	test(function() {
		mock.requestAnimationFrame.$resolve() //setup
		mock.location.search = "?"

		var root = mock.document.createElement("div")
		m.route.mode = "search"
		m.route(root, "/", {
			"/": {controller: function() {}, view: function() {return "foo"}},
			"/test22": {controller: function() {}, view: function() {return "bar"}}
		})
		mock.requestAnimationFrame.$resolve()
		m.route(String("/test22/"))
		mock.requestAnimationFrame.$resolve() //teardown
		return mock.location.search == "?/test22/" && root.childNodes[0].nodeValue === "bar"
	})
	test(function() {
		mock.requestAnimationFrame.$resolve() //setup
		mock.location.search = "?"

		var root = mock.document.createElement("div")
		m.route.mode = "search"
		m.route(root, "/", {
			"/": {controller: function() {}, view: function() {return "foo"}},
			"/test23": {controller: function() {}, view: function() {return "bar"}}
		})
		mock.requestAnimationFrame.$resolve()
		m.route(new String("/test23/"))
		mock.requestAnimationFrame.$resolve() //teardown
		return mock.location.search == "?/test23/" && root.childNodes[0].nodeValue === "bar"
	})
	test(function() {
		mock.requestAnimationFrame.$resolve() //setup
		mock.location.search = "?"

		var root = mock.document.createElement("div")
		var value
		m.route(root, String("/foo+bar"), {
			"/:arg": {
				controller: function() {value = m.route.param("arg")},
				view: function(ctrl) {
					return ""
				}
			}
		})
		return value == "foo+bar"
	})
	test(function() {
		mock.requestAnimationFrame.$resolve() //setup
		mock.location.search = "?"

		var root = mock.document.createElement("div")
		var value
		m.route(root, new String("/foo+bar"), {
			"/:arg": {
				controller: function() {value = m.route.param("arg")},
				view: function(ctrl) {
					return ""
				}
			}
		})
		return value == "foo+bar"
	})
	//end m.route

	//m.prop
	test(function() {
		var prop = m.prop("test")
		return prop() === "test"
	})
	test(function() {
		var prop = m.prop("test")
		prop("foo")
		return prop() === "foo"
	})
	test(function() {
		var prop = m.prop("test")
		return JSON.stringify(prop) === '"test"'
	})
	test(function() {
		var obj = {prop: m.prop("test")}
		return JSON.stringify(obj) === '{"prop":"test"}'
	})
	test(function() {
		var defer = m.deferred()
		var prop = m.prop(defer.promise)
		defer.resolve("test")

		return prop() === "test"
	})
	test(function() {
		var defer = m.deferred()
		var prop = m.prop(defer.promise).then(function () {
			return "test2"
		})
		defer.resolve("test")

		return prop() === "test2"
	})
	test(function() {
		var prop = m.prop(null)
		return prop() === null
	})

	//m.request
	test(function() {
		var prop = m.request({method: "GET", url: "test"})
		mock.XMLHttpRequest.$instances.pop().onreadystatechange()
		return prop().method === "GET" && prop().url === "test"
	})
	test(function() {
		var prop = m.request({method: "GET", url: "test"}).then(function(value) {return "foo"})
		mock.XMLHttpRequest.$instances.pop().onreadystatechange()
		return prop() === "foo"
	})
	test(function() {
		var prop = m.request({method: "POST", url: "http://domain.com:80", data: {}}).then(function(value) {return value})
		mock.XMLHttpRequest.$instances.pop().onreadystatechange()
		return prop().url === "http://domain.com:80"
	})
	test(function() {
		var prop = m.request({method: "POST", url: "http://domain.com:80/:test1", data: {test1: "foo"}}).then(function(value) {return value})
		mock.XMLHttpRequest.$instances.pop().onreadystatechange()
		return prop().url === "http://domain.com:80/foo"
	})
	test(function() {
		var error = m.prop("no error")
		var prop = m.request({method: "GET", url: "test", deserialize: function() {throw new Error("error occurred")}}).then(null, error)
		mock.XMLHttpRequest.$instances.pop().onreadystatechange()
		return prop().message === "error occurred" && error().message === "error occurred"
	})
	test(function() {
		var error = m.prop("no error"), exception
		var prop = m.request({method: "GET", url: "test", deserialize: function() {throw new TypeError("error occurred")}}).then(null, error)
		try {mock.XMLHttpRequest.$instances.pop().onreadystatechange()}
		catch (e) {exception = e}
		m.endComputation()
		return prop() === undefined && error() === "no error" && exception.message == "error occurred"
	})
	test(function() {
		var error = m.prop("no error")
		var prop = m.request({method: "POST", url: "test", data: {foo: 1}}).then(null, error)
		var xhr = mock.XMLHttpRequest.$instances.pop()
		xhr.onreadystatechange()
		return xhr.$headers["Content-Type"] == "application/json; charset=utf-8"
	})
	test(function() {
		var error = m.prop("no error")
		var prop = m.request({method: "POST", url: "test"}).then(null, error)
		var xhr = mock.XMLHttpRequest.$instances.pop()
		xhr.onreadystatechange()
		return xhr.$headers["Content-Type"] === undefined
	})

	// m.request over jsonp
	test(function(){
		// script tags cannot be appended directly on the document
		var body = mock.document.createElement("body");
		mock.document.body = body;
		mock.document.appendChild(body);

		var	error = m.prop("no error");
		var data
		var req = m.request({url: "/test", dataType: "jsonp"}).then(function(received) {data = received}, error);
		var callbackKey = Object.keys(mock).filter(function(globalKey){
			return globalKey.indexOf("mithril_callback") > -1
		}).pop();
		var scriptTag = [].slice.call(mock.document.getElementsByTagName("script")).filter(function(script){
			return script.src.indexOf(callbackKey) > -1
		}).pop();
		mock[callbackKey]({foo: "bar"})
		mock.document.removeChild(body);
		return scriptTag.src.indexOf("/test?callback=mithril_callback") > -1 && data.foo == "bar";
	})
	test(function(){
		// script tags cannot be appended directly on the document
		var body = mock.document.createElement("body");
		mock.document.body = body;
		mock.document.appendChild(body);

		var	error = m.prop("no error");
		var data
		var req = m.request({url: "/test", dataType: "jsonp", callbackKey: "jsonpCallback"}).then(function(received) {data = received}, error);
		var callbackKey = Object.keys(mock).filter(function(globalKey){
			return globalKey.indexOf("mithril_callback") > -1
		}).pop();
		var scriptTag = [].slice.call(mock.document.getElementsByTagName("script")).filter(function(script){
			return script.src.indexOf(callbackKey) > -1
		}).pop();
		mock[callbackKey]({foo: "bar1"})
		mock.document.removeChild(body);
		return scriptTag.src.indexOf("/test?jsonpCallback=mithril_callback") > -1 && data.foo == "bar1";
	})
	test(function(){
		var body = mock.document.createElement("body");
		mock.document.body = body;
		mock.document.appendChild(body);

		var _window = mock;
		var req = m.request({
			url: "/test",
			dataType: "jsonp",
			background: true
		});
		var callbackKeys = [];
		Object.keys(_window).forEach(function(globalKey){
			if(globalKey.indexOf("mithril_callback") > -1)
				callbackKeys.push(globalKey);
		});
		var scriptTag = null;
		mock.document.getElementsByTagName("script").forEach(function(script){
			if(!scriptTag && script.src.indexOf(callbackKeys[0]) > -1)
				scriptTag = script;
		});
		var out = { foo: "bar" };
		if(scriptTag && callbackKeys.length > 0){
			_window[callbackKeys[0]](out);
			mock.document.body.removeChild(scriptTag);
			delete _window[callbackKeys[0]];
		}
		mock.document.removeChild(body);
		return JSON.stringify(out) === JSON.stringify(req());
	})
	test(function(){
		var body = mock.document.createElement("body");
		mock.document.body = body;
		mock.document.appendChild(body);

		var _window = mock;
		var error = m.prop(false);
		var req = m.request({
			url: "/test",
			dataType: "jsonp",
			data: { foo: "bar" },
			background: true
		});
		var callbackKeys = [];
		Object.keys(_window).forEach(function(globalKey){
			if(globalKey.indexOf("mithril_callback") > -1)
				callbackKeys.push(globalKey);
		});
		var scriptTag = null;
		mock.document.getElementsByTagName("script").forEach(function(script){
			if(!scriptTag && script.src.indexOf(callbackKeys[0]) > -1)
				scriptTag = script;
		});
		var correctData = false;
		if(scriptTag){
			correctData = scriptTag.src.indexOf("foo=bar") > -1;
			mock.document.body.removeChild(scriptTag);
			delete _window[callbackKeys[0]];
		}
		mock.document.removeChild(body);
		return correctData;
	})

	//m.deferred
	test(function() {
		var value
		var deferred = m.deferred()
		deferred.promise.then(function(data) {value = data})
		deferred.resolve("test")
		return value === "test"
	})
	test(function() {
		var value
		var deferred = m.deferred()
		deferred.promise.then(function(data) {return "foo"}).then(function(data) {value = data})
		deferred.resolve("test")
		return value === "foo"
	})
	test(function() {
		var value
		var deferred = m.deferred()
		deferred.promise.then(null, function(data) {value = data})
		deferred.reject("test")
		return value === "test"
	})
	test(function() {
		var value
		var deferred = m.deferred()
		deferred.promise.then(null, function(data) {return "foo"}).then(function(data) {value = data})
		deferred.reject("test")
		return value === "foo"
	})
	test(function() {
		var value1, value2
		var deferred = m.deferred()
		deferred.promise.then(function(data) {throw new Error}).then(function(data) {value1 = 1}, function(data) {value2 = data})
		deferred.resolve("test")
		return value1 === undefined && value2 instanceof Error
	})
	test(function() {
		//Let unchecked exceptions bubble up in order to allow meaningful error messages in common cases like null reference exceptions due to typos
		//An unchecked exception is defined as an object that is a subclass of Error (but not a direct instance of Error itself) - basically anything that can be thrown without an explicit `throw` keyword and that we'd never want to programmatically manipulate. In other words, an unchecked error is one where we only care about its line number and where the only reasonable way to deal with it is to change the buggy source code that caused the error to be thrown in the first place.
		//By contrast, a checked exception is defined as anything that is explicitly thrown via the `throw` keyword and that can be programmatically handled, for example to display a validation error message on the UI. If an exception is a subclass of Error for whatever reason, but it is meant to be handled as a checked exception (i.e. follow the rejection rules for A+), it can be rethrown as an instance of Error
		//This test tests two implementation details that differ from the Promises/A+ spec:
		//1) A+ requires the `then` callback to be called in a different event loop from the resolve call, i.e. it must be asynchronous (this requires a setImmediate polyfill, which cannot be implemented in a reasonable way for Mithril's purpose - the possible polyfills are either too big or too slow)
		//2) A+ swallows exceptions in a unrethrowable way, i.e. it's not possible to see default error messages on the console for runtime errors thrown from within a promise chain
		var value1, value2, value3
		var deferred = m.deferred()
		try {
			deferred.promise
				.then(function(data) {foo.bar.baz}) //throws ReferenceError
				.then(function(data) {value1 = 1}, function(data) {value2 = data})
			deferred.resolve("test")
		}
		catch (e) {value3 = e}
		return value1 === undefined && value2 === undefined && value3 instanceof ReferenceError
	})
	test(function() {
		var deferred1 = m.deferred()
		var deferred2 = m.deferred()
		var value1, value2
		deferred1.promise.then(function(data) {
			value1 = data
			return deferred2.promise
		}).then(function(data) {
			value2 = data
		})
		deferred1.resolve(1)
		deferred2.resolve(2)
		return value1 === 1 && value2 === 2
	})
	test(function() {
		//https://github.com/lhorie/mithril.js/issues/80
		var deferred = m.deferred(), value
		deferred.resolve(1)
		deferred.promise.then(function(data) {
			value = data
		})
		return value === 1
	})
	test(function() {
		//https://github.com/lhorie/mithril.js/issues/80
		var deferred = m.deferred(), value
		deferred.reject(1)
		deferred.promise.then(null, function(data) {
			value = data
		})
		return value === 1
	})
	test(function() {
		//https://github.com/lhorie/mithril.js/issues/80
		var deferred = m.deferred(), value
		deferred.resolve(1)
		deferred.resolve(2)
		deferred.promise.then(function(data) {
			value = data
		})
		return value === 1
	})
	test(function() {
		//https://github.com/lhorie/mithril.js/issues/80
		var deferred = m.deferred(), value
		deferred.promise.then(function(data) {
			value = data
		})
		deferred.resolve(1)
		deferred.resolve(2)
		return value === 1
	})
	test(function() {
		//https://github.com/lhorie/mithril.js/issues/80
		var deferred = m.deferred(), value1, value2
		deferred.promise.then(function(data) {
			value1 = data
		}, function(data) {
			value2 = data
		})
		deferred.resolve(1)
		deferred.reject(2)
		return value1 === 1 && value2 === undefined
	})
	test(function() {
		//https://github.com/lhorie/mithril.js/issues/80
		var deferred = m.deferred(), value1, value2
		deferred.promise.then(function() {
			value1 = data
		}, function(data) {
			value2 = data
		})
		deferred.reject(1)
		deferred.resolve(2)
		return value1 === undefined && value2 === 1
	})
	test(function() {
		//https://github.com/lhorie/mithril.js/issues/80
		var deferred = m.deferred(), value
		deferred.promise.then(null, function(data) {
			value = data
		})
		deferred.reject(1)
		deferred.reject(2)
		return value === 1
	})
	test(function() {
		//https://github.com/lhorie/mithril.js/issues/85
		var deferred = m.deferred(), value
		deferred.resolve()
		deferred.promise.then(function(data) {
			value = 1
		})
		return value === 1
	})
	test(function() {
		//https://github.com/lhorie/mithril.js/issues/85
		var deferred = m.deferred(), value
		deferred.reject()
		deferred.promise.then(null, function(data) {
			value = 1
		})
		return value === 1
	})
	test(function() {
		var deferred = m.deferred(), value
		deferred.resolve(1)
		return deferred.promise() === 1
	})
	test(function() {
		var deferred = m.deferred(), value
		var promise = deferred.promise.then(function(data) {return data + 1})
		deferred.resolve(1)
		return promise() === 2
	})
	test(function() {
		var deferred = m.deferred(), value
		deferred.reject(1)
		return deferred.promise() === undefined
	})

	//m.sync
	test(function() {
		var value
		var deferred1 = m.deferred()
		var deferred2 = m.deferred()
		m.sync([deferred1.promise, deferred2.promise]).then(function(data) {value = data})
		deferred1.resolve("test")
		deferred2.resolve("foo")
		return value[0] === "test" && value[1] === "foo"
	})
	test(function() {
		var value
		var deferred1 = m.deferred()
		var deferred2 = m.deferred()
		m.sync([deferred1.promise, deferred2.promise]).then(function(data) {value = data})
		deferred2.resolve("foo")
		deferred1.resolve("test")
		return value[0] === "test" && value[1] === "foo"
	})
	test(function() {
		var value = 1
		m.sync([]).then(function() {value = 2})
		return value == 2
	})

	//m.startComputation/m.endComputation
	test(function() {
		mock.requestAnimationFrame.$resolve()

		var controller
		var root = mock.document.createElement("div")
		m.module(root, {
			controller: function() {controller = this},
			view: function(ctrl) {return ctrl.value}
		})

		mock.requestAnimationFrame.$resolve()

		m.startComputation()
		controller.value = "foo"
		m.endComputation()
		mock.requestAnimationFrame.$resolve()

		return root.childNodes[0].nodeValue === "foo"
	})

	//console.log presence
	test(function() {
		return m.deps.factory.toString().indexOf("console") < 0
	})

	// config context
	test(function() {
		var root = mock.document.createElement("div")

		var success = false;
		m.render(root, m("div", {config: function(elem, isInitialized, ctx) {ctx.data=1}}));
		m.render(root, m("div", {config: function(elem, isInitialized, ctx) {success = ctx.data===1}}));
		return success;
	})

	// more complex config context
	test(function() {
		var root = mock.document.createElement("div")

		var idx = 0;
		var success = true;
		var statefulConfig = function(elem, isInitialized, ctx) {ctx.data=idx++}
		var node = m("div", {config: statefulConfig});
		m.render(root, [node, node]);

		idx = 0;
		var checkConfig = function(elem, isInitialized, ctx) {
			success = success && (ctx.data === idx++)
		}
		node = m("div", {config: checkConfig});
		m.render(root, [node, node]);
		return success;
	})

}

//test reporting for saucelabs
if (typeof window != "undefined") {
	window.global_test_results = {
		tests: [],
		duration: 0,
		passed: 0,
		failed: 0
	};
}

//mock
testMithril(mock.window);

test.print(function(value) {console.log(value)})<|MERGE_RESOLUTION|>--- conflicted
+++ resolved
@@ -765,7 +765,6 @@
 		return root.childNodes.length == 2
 	})
 	test(function() {
-<<<<<<< HEAD
 		//https://github.com/lhorie/mithril.js/issues/277
 		var root = mock.document.createElement("div")
 		function Field() {
@@ -775,7 +774,8 @@
 		}
 		m.render(root, new Field())
 		return root.childNodes.length == 1
-=======
+	})
+	test(function() {
 		var root = mock.document.createElement("div")
 		m.render(root, m("ul", [m("li")]))
 		var change = function() {
@@ -783,7 +783,6 @@
 		}
 		change(m("b"));
 		return root.childNodes[0].childNodes[0].nodeName == "B"
->>>>>>> c56f75a4
 	})
 	//end m.render
 
