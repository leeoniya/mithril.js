function testMithril(mock) {
	m.deps(mock)
	
	//m
	test(function() {return m("div").tag === "div"})
	test(function() {return m(".foo").tag === "div"})
	test(function() {return m(".foo").attrs.className === "foo"})
	test(function() {return m("[title=bar]").tag === "div"})
	test(function() {return m("[title=bar]").attrs.title === "bar"})
	test(function() {return m("[title=\'bar\']").attrs.title === "bar"})
	test(function() {return m("[title=\"bar\"]").attrs.title === "bar"})
	test(function() {return m("div", "test").children[0] === "test"})
	test(function() {return m("div", "test", "test2").children[1] === "test2"})
	test(function() {return m("div", ["test"]).children[0] === "test"})
	test(function() {return m("div", {title: "bar"}, "test").attrs.title === "bar"})
	test(function() {return m("div", {title: "bar"}, "test").children[0] === "test"})
	test(function() {return m("div", {title: "bar"}, ["test"]).children[0] === "test"})
	test(function() {return m("div", {title: "bar"}, m("div")).children[0].tag === "div"})
	test(function() {return m("div", {title: "bar"}, [m("div")]).children[0].tag === "div"})
	test(function() {return m("div", {title: "bar"}, "test0", "test1", "test2", "test3").children[3] === "test3"}) // splat
	test(function() {return m("div", {title: "bar"}, m("div"), m("i"), m("span")).children[2].tag === "span"})
	test(function() {return m("div", ["a", "b"]).children.length === 2})
	test(function() {return m("div", [m("div")]).children[0].tag === "div"})
	test(function() {return m("div", m("div")).children[0].tag === "div"}) //yes, this is expected behavior: see method signature
	test(function() {return m("div", [undefined]).tag === "div"})
	test(function() {return m("div", [{foo: "bar"}])}) //as long as it doesn't throw errors, it's fine
	test(function() {return m("svg", [m("g")])})
	test(function() {return m("svg", [m("a[href='http://google.com']")])})
	test(function() {return m(".foo", {"class": "bar"}).attrs["class"] == "foo bar"})
	test(function() {return m(".foo", {className: "bar"}).attrs.className == "foo bar"})
	test(function() {return m(".foo", {className: ""}).attrs.className == "foo"})
	test(function() {return m("div", {className: ""}).attrs.className === undefined}) //https://github.com/lhorie/mithril.js/issues/382
	test(function() {return m("div", {class: ""}).attrs.className === undefined})
	test(function() {return m("div", {className: ""}).attrs.class === undefined})
	test(function() {return m("div", {class: ""}).attrs.class === undefined})
	test(function() {return m("div", [1, 2, 3], 4).children.length === 2})
	test(function() {return m("div", [1, 2, 3], 4).children[0].length === 3})
	test(function() {return m("div", [1, 2, 3], 4).children[1] === 4})
	test(function() {return m("div", [1, 2, 3]).children.length === 3})
	test(function() {return m("div", [1, 2, 3], [4, 5, 6, 7]).children.length === 2})
	test(function() {return m("div", [1, 2, 3], [4, 5, 6, 7]).children[0].length === 3})
	test(function() {return m("div", [1, 2, 3], [4, 5, 6, 7]).children[1].length === 4})
	test(function() {return m("div", [1], [2], [3]).children.length === 3})

	//m.module
	test(function() {
		mock.requestAnimationFrame.$resolve()

		var root1 = mock.document.createElement("div")
		var mod1 = m.module(root1, {
			controller: function() {this.value = "test1"},
			view: function(ctrl) {return ctrl.value}
		})

		var root2 = mock.document.createElement("div")
		var mod2 = m.module(root2, {
			controller: function() {this.value = "test2"},
			view: function(ctrl) {return ctrl.value}
		})

		mock.requestAnimationFrame.$resolve()

		return (root1.childNodes[0].nodeValue === "test1" && root2.childNodes[0].nodeValue === "test2")
			&& (mod1.value && mod1.value === "test1") && (mod2.value && mod2.value === "test2")
	})
	test(function() {
		mock.requestAnimationFrame.$resolve()

		var root = mock.document.createElement("div")
		var unloaded = false
		var mod = m.module(root, {
			controller: function() {
				this.value = "test1"
				this.onunload = function() {
					unloaded = true
				}
			},
			view: function(ctrl) {return ctrl.value}
		})

		mock.requestAnimationFrame.$resolve()

		m.module(root, null)
		
		mock.requestAnimationFrame.$resolve()
		
		return unloaded
	})
	test(function() {
<<<<<<< HEAD
		//module should pass args to both controller and view
		mock.requestAnimationFrame.$resolve()

		var root = mock.document.createElement("div")
		var slot1, slot2
		var module = {
			controller: function(options) {slot1 = options.a},
			view: function(ctrl, options) {slot2 = options.a}
		}
		m.module(root, module, {a: 1})

		mock.requestAnimationFrame.$resolve()

		return slot1 == 1 && slot2 == 1
	})
	test(function() {
		//module should work without controller
		mock.requestAnimationFrame.$resolve()

		var root = mock.document.createElement("div")
		var slot1, slot2
		var module = {
			view: function(ctrl, options) {slot2 = options.a}
		}
		m.module(root, module, {a: 1})

		mock.requestAnimationFrame.$resolve()

		return slot2 == 1
	})
	test(function() {
		//arguments should update in component's view
		mock.requestAnimationFrame.$resolve()

		var root = mock.document.createElement("div")
		var args = {a: 1}
		var slot1, slot2
		var module = {
			controller: function() {},
			view: function(ctrl, options) {
				return m.module(sub, args)
			}
		}
		var sub = {
			controller: function(options) {slot1 = options.a},
			view: function(ctrl, options) {
				slot2 = options.a
				return m("div")
			}
		}
		m.module(root, module)

		mock.requestAnimationFrame.$resolve()
		
		args.a = 2
		m.redraw(true)
		
		mock.requestAnimationFrame.$resolve()

		return slot1 == 1 && slot2 == 2
	})
	test(function() {
		//module(mod, args) should also pass args to both controller and view
		mock.requestAnimationFrame.$resolve()

		var root = mock.document.createElement("div")
		var slot1, slot2
		var module = {
			controller: function(options) {slot1 = options.a},
			view: function(ctrl, options) {slot2 = options.a}
		}
		var moduleWithArgs = m.module(module, {a: 1})
		m.module(root, moduleWithArgs)

		mock.requestAnimationFrame.$resolve()

		return slot1 == 1 && slot2 == 1
	})
	test(function() {
		//component controller should only run once
		mock.requestAnimationFrame.$resolve()

		var root = mock.document.createElement("div")
		var count1 = 0, count2 = 0
		var module = {
			view: function(ctrl) {
				return m.module(sub)
			}
		}
		var sub = {
			controller: function() {
				count1++
			},
			view: function(ctrl) {
				count2++
				return m("div", "test")
			}
		}
		m.module(root, module)

		mock.requestAnimationFrame.$resolve()
		
		m.redraw(true)

		mock.requestAnimationFrame.$resolve()
		
		return count1 == 1 && count2 == 2
	})
	test(function() {
		//keys in components should work
		mock.requestAnimationFrame.$resolve()

		var root = mock.document.createElement("div")
		var list = [1, 2, 3]
		var module = {
			controller: function() {},
			view: function(ctrl) {
				return list.map(function(i) {
					return m.module(sub, {key: i})
				})
			}
		}
		var sub = {
			controller: function() {},
			view: function() {
				return m("div")
			}
		}
		m.module(root, module)
		
		var firstBefore = root.childNodes[0]
		
		mock.requestAnimationFrame.$resolve()
		
		list.reverse()
		m.redraw(true)

		mock.requestAnimationFrame.$resolve()
		
		var firstAfter = root.childNodes[2]
		
		return firstBefore === firstAfter
	})
	test(function() {
		//keys in components should work even if component internally messes them up
		mock.requestAnimationFrame.$resolve()

		var root = mock.document.createElement("div")
		var list = [1, 2, 3]
		var module = {
			controller: function() {},
			view: function(ctrl) {
				return list.map(function(i) {
					return m.module(sub, {key: i})
				})
			}
		}
		var sub = {
			controller: function() {},
			view: function() {
				return m("div", {key: 1})
			}
		}
		m.module(root, module)
		
		var firstBefore = root.childNodes[0]
		
		mock.requestAnimationFrame.$resolve()
		
		list.reverse()
		m.redraw(true)

		mock.requestAnimationFrame.$resolve()
		
		var firstAfter = root.childNodes[2]
		
		return firstBefore === firstAfter
	})
	test(function() {
		//component identity should stay intact if components are descendants of keyed elements
		mock.requestAnimationFrame.$resolve()

		var root = mock.document.createElement("div")
		var list = [1, 2, 3]
		var module = {
			controller: function() {},
			view: function(ctrl) {
				return list.map(function(i) {
					return m("div", {key: i}, m.module(sub))
				})
			}
		}
		var sub = {
			controller: function() {},
			view: function() {
				return m("div")
			}
		}
		m.module(root, module)
		
		var firstBefore = root.childNodes[0].childNodes[0]
		
		mock.requestAnimationFrame.$resolve()
		
		list.reverse()
		m.redraw(true)
=======
		var root = mock.document.createElement("div")
		var module = {}, unloaded = false
		module.controller = function() {
			this.onunload = function() {unloaded = true}
		}
		module.view = function() {}
		m.module(root, module)
		m.module(root, {controller: function() {}, view: function() {}})
		
		return unloaded === true
	})
	m.redraw.strategy(undefined) //teardown for m.module tests
>>>>>>> 71a19a27

		mock.requestAnimationFrame.$resolve()
		
		var firstAfter = root.childNodes[2].childNodes[0]
		
		return firstBefore === firstAfter
	})
	test(function() {
		//component should call onunload when removed from template
		mock.requestAnimationFrame.$resolve()

		var root = mock.document.createElement("div")
		var list = [1, 2, 3]
		var unloaded
		var module = {
			controller: function() {},
			view: function(ctrl) {
				return list.map(function(i) {
					return m.module(sub, {key: i})
				})
			}
		}
		var sub = {
			controller: function(opts) {
				this.onunload = function() {
					unloaded = opts.key
				}
			},
			view: function() {
				return m("div")
			}
		}
		m.module(root, module)
		
		var firstBefore = root.childNodes[0]
		
		mock.requestAnimationFrame.$resolve()
		
		list.pop()
		m.redraw(true)

		mock.requestAnimationFrame.$resolve()
		
		return unloaded === 3
	})
	test(function() {
		//calling m.redraw synchronously from controller constructor should not trigger extra redraws
		mock.requestAnimationFrame.$resolve()

		var root = mock.document.createElement("div")
		var count = 0
		var module = {
			controller: function() {},
			view: function(ctrl) {
				return m.module(sub)
			}
		}
		var sub = {
			controller: function(opts) {
				m.redraw()
			},
			view: function() {
				count++
				return m("div")
			}
		}
		m.module(root, module)
		
		mock.requestAnimationFrame.$resolve()
		
		return count === 1
	})
	test(function() {
		//calling preventDefault from component's onunload should prevent route change
		mock.requestAnimationFrame.$resolve()
		mock.location.search = "?"

		var root = mock.document.createElement("div")
		var loaded = false
		var testEnabled = true
		var module = {
			controller: function() {},
			view: function() {
				return m.module(sub)
			}
		}
		var sub = {
			controller: function(opts) {
				controller = this
				this.onunload = function(e) {if (testEnabled) e.preventDefault()}
			},
			view: function() {
				return m("div")
			}
		}
		m.route(root, "/a", {
			"/a": module,
			"/b": {controller: function() {loaded = true}, view: function() {}}
		})
		
		mock.requestAnimationFrame.$resolve()
		
		m.route("/b")
		
		mock.requestAnimationFrame.$resolve()
		testEnabled = false
		
		return loaded === false
	})
	test(function() {
		//calling preventDefault from non-curried component's onunload should prevent route change
		mock.requestAnimationFrame.$resolve()
		mock.location.search = "?"

		var root = mock.document.createElement("div")
		var loaded = false
		var testEnabled = true
		var module = {
			controller: function() {},
			view: function() {
				return sub
			}
		}
		var sub = {
			controller: function(opts) {
				controller = this
				this.onunload = function(e) {if (testEnabled) e.preventDefault()}
			},
			view: function() {
				return m("div")
			}
		}
		m.route(root, "/a", {
			"/a": module,
			"/b": {controller: function() {loaded = true}, view: function() {}}
		})
		
		mock.requestAnimationFrame.$resolve()
		
		m.route("/b")
		
		mock.requestAnimationFrame.$resolve()
		testEnabled = false
		
		return loaded === false
	})
	test(function() {
		// nested modules under keyed components should render
		mock.requestAnimationFrame.$resolve()

		var root = mock.document.createElement("div")
		var count = 0
		var App = {
			controller: function() {},
			view: function(ctrl) {
				return  m('.outer', [
					m('.inner', m.module(CommentList, { list: [1, 2, 3] }))
				])
			}
		}
		var CommentList = {
			controller: function() {},
			view: function(ctrl, props) {
				return m('.list', props.list.map(function(i) {
					return m('.comment', [
						m.module(Reply, {key: i})
					])
				}))
			}
		}
		var Reply = {
			controller: function() {},
			view: function() {
				count++
				return m(".reply")
			}
		}
		m.module(root, App)

		mock.requestAnimationFrame.$resolve()

		return count === 3
	})
	
	//m.withAttr
	test(function() {
		var value
		var handler = m.withAttr("test", function(data) {value = data})
		handler({currentTarget: {test: "foo"}})
		return value === "foo"
	})

	//m.trust
	test(function() {return m.trust("test").valueOf() === "test"})

	//m.render
	test(function() {
		var root = mock.document.createElement("div")
		m.render(root, "test")
		return root.childNodes[0].nodeValue === "test"
	})
	test(function() {
		var root = mock.document.createElement("div")
		m.render(root, m("div", {"class": "a"}))
		var elementBefore = root.childNodes[0]
		m.render(root, m("div", {"class": "b"}))
		var elementAfter = root.childNodes[0]
		return elementBefore === elementAfter
	})
	test(function() {
		var root = mock.document.createElement("div")
		m.render(root, m(".a"))
		var elementBefore = root.childNodes[0]
		m.render(root, m(".b"))
		var elementAfter = root.childNodes[0]
		return elementBefore === elementAfter
	})
	test(function() {
		var root = mock.document.createElement("div")
		m.render(root, m("div", {id: "a"}))
		var elementBefore = root.childNodes[0]
		m.render(root, m("div", {title: "b"}))
		var elementAfter = root.childNodes[0]
		return elementBefore !== elementAfter
	})
	test(function() {
		var root = mock.document.createElement("div")
		m.render(root, m("#a"))
		var elementBefore = root.childNodes[0]
		m.render(root, m("[title=b]"))
		var elementAfter = root.childNodes[0]
		return elementBefore !== elementAfter
	})
	test(function() {
		var root = mock.document.createElement("div")
		m.render(root, m("#a"))
		var elementBefore = root.childNodes[0]
		m.render(root, "test")
		var elementAfter = root.childNodes[0]
		return elementBefore !== elementAfter
	})
	test(function() {
		var root = mock.document.createElement("div")
		m.render(root, m("div", [undefined]))
		return root.childNodes[0].childNodes[0].nodeValue === ""
	})
	test(function() {
		var root = mock.document.createElement("div")
		m.render(root, m("svg", [m("g")]))
		var g = root.childNodes[0].childNodes[0]
		return g.nodeName === "G" && g.namespaceURI == "http://www.w3.org/2000/svg"
	})
	test(function() {
		var root = mock.document.createElement("div")
		m.render(root, m("svg", [m("a[href='http://google.com']")]))
		return root.childNodes[0].childNodes[0].nodeName === "A"
	})
	test(function() {
		var root = mock.document.createElement("div")
		m.render(root, m("div.classname", [m("a", {href: "/first"})]))
		m.render(root, m("div", [m("a", {href: "/second"})]))
		return root.childNodes[0].childNodes.length == 1
	})
	test(function() {
		var root = mock.document.createElement("div")
		m.render(root, m("ul", [m("li")]))
		m.render(root, m("ul", [m("li"), undefined]))
		return root.childNodes[0].childNodes[1].nodeValue === ""
	})
	test(function() {
		var root = mock.document.createElement("div")
		m.render(root, m("ul", [m("li"), m("li")]))
		m.render(root, m("ul", [m("li"), undefined]))
		return root.childNodes[0].childNodes.length == 2 && root.childNodes[0].childNodes[1].nodeValue === ""
	})
	test(function() {
		var root = mock.document.createElement("div")
		m.render(root, m("ul", [m("li")]))
		m.render(root, m("ul", [undefined]))
		return root.childNodes[0].childNodes[0].nodeValue === ""
	})
	test(function() {
		var root = mock.document.createElement("div")
		m.render(root, m("ul", [m("li")]))
		m.render(root, m("ul", [{}]))
		return root.childNodes[0].childNodes.length === 0
	})
	test(function() {
		var root = mock.document.createElement("div")
		m.render(root, m("ul", [m("li")]))
		m.render(root, m("ul", [{tag: "b", attrs: {}}]))
		return root.childNodes[0].childNodes[0].nodeName == "B"
	})
	test(function() {
		var root = mock.document.createElement("div")
		m.render(root, m("ul", [m("li")]))
		m.render(root, m("ul", [{tag: new String("b"), attrs: {}}]))
		return root.childNodes[0].childNodes[0].nodeName == "B"
	})
	test(function() {
		var root = mock.document.createElement("div")
		m.render(root, m("ul", [m("li", [m("a")])]))
		m.render(root, m("ul", [{subtree: "retain"}]))
		return root.childNodes[0].childNodes[0].childNodes[0].nodeName === "A"
	})
	test(function() {
		//https://github.com/lhorie/mithril.js/issues/43
		var root = mock.document.createElement("div")
		m.render(root, m("a", {config: m.route}, "test"))
		m.render(root, m("a", {config: m.route}, "test"))
		return root.childNodes[0].childNodes[0].nodeValue === "test"
	})
	test(function() {
		//https://github.com/lhorie/mithril.js/issues/44 (1)
		var root = mock.document.createElement("div")
		m.render(root, m("#foo", [null, m("#bar")]))
		m.render(root, m("#foo", ["test", m("#bar")]))
		return root.childNodes[0].childNodes[0].nodeValue === "test"
	})
	test(function() {
		//https://github.com/lhorie/mithril.js/issues/44 (2)
		var root = mock.document.createElement("div")
		m.render(root, m("#foo", [null, m("#bar")]))
		m.render(root, m("#foo", [m("div"), m("#bar")]))
		return root.childNodes[0].childNodes[0].nodeName === "DIV"
	})
	test(function() {
		//https://github.com/lhorie/mithril.js/issues/44 (3)
		var root = mock.document.createElement("div")
		m.render(root, m("#foo", ["test", m("#bar")]))
		m.render(root, m("#foo", [m("div"), m("#bar")]))
		return root.childNodes[0].childNodes[0].nodeName === "DIV"
	})
	test(function() {
		//https://github.com/lhorie/mithril.js/issues/44 (4)
		var root = mock.document.createElement("div")
		m.render(root, m("#foo", [m("div"), m("#bar")]))
		m.render(root, m("#foo", ["test", m("#bar")]))
		return root.childNodes[0].childNodes[0].nodeValue === "test"
	})
	test(function() {
		//https://github.com/lhorie/mithril.js/issues/44 (5)
		var root = mock.document.createElement("div")
		m.render(root, m("#foo", [m("#bar")]))
		m.render(root, m("#foo", [m("#bar"), [m("#baz")]]))
		return root.childNodes[0].childNodes[1].id === "baz"
	})
	test(function() {
		//https://github.com/lhorie/mithril.js/issues/48
		var root = mock.document
		m.render(root, m("html", [m("#foo")]))
		var result = root.childNodes[0].childNodes[0].id === "foo"
		root.childNodes = [mock.document.createElement("html")]
		return result
	})
	test(function() {
		//https://github.com/lhorie/mithril.js/issues/49
		var root = mock.document.createElement("div")
		m.render(root, m("a", "test"))
		m.render(root, m("a.foo", "test"))
		return root.childNodes[0].childNodes[0].nodeValue === "test"
	})
	test(function() {
		//https://github.com/lhorie/mithril.js/issues/49
		var root = mock.document.createElement("div")
		m.render(root, m("a.foo", "test"))
		m.render(root, m("a", "test"))
		return root.childNodes[0].childNodes[0].nodeValue === "test"
	})
	test(function() {
		//https://github.com/lhorie/mithril.js/issues/49
		var root = mock.document.createElement("div")
		m.render(root, m("a.foo", "test"))
		m.render(root, m("a", "test1"))
		return root.childNodes[0].childNodes[0].nodeValue === "test1"
	})
	test(function() {
		//https://github.com/lhorie/mithril.js/issues/49
		var root = mock.document.createElement("div")
		m.render(root, m("a", "test"))
		m.render(root, m("a", "test1"))
		return root.childNodes[0].childNodes[0].nodeValue === "test1"
	})
	test(function() {
		//https://github.com/lhorie/mithril.js/issues/50
		var root = mock.document.createElement("div")
		m.render(root, m("#foo", [[m("div", "a"), m("div", "b")], m("#bar")]))
		return root.childNodes[0].childNodes[1].childNodes[0].nodeValue === "b"
	})
	test(function() {
		//https://github.com/lhorie/mithril.js/issues/50
		var root = mock.document.createElement("div")
		m.render(root, m("#foo", [[m("div", "a"), m("div", "b")], m("#bar")]))
		m.render(root, m("#foo", [[m("div", "a"), m("div", "b"), m("div", "c")], m("#bar")]))
		return root.childNodes[0].childNodes[2].childNodes[0].nodeValue === "c"
	})
	test(function() {
		//https://github.com/lhorie/mithril.js/issues/50
		var root = mock.document.createElement("div")
		m.render(root, m("#foo", [[m("div", "a"), m("div", "b")], [m("div", "c"), m("div", "d")], m("#bar")]))
		return root.childNodes[0].childNodes[3].childNodes[0].nodeValue === "d" && root.childNodes[0].childNodes[4].id === "bar"
	})
	test(function() {
		//https://github.com/lhorie/mithril.js/issues/50
		var root = mock.document.createElement("div")
		m.render(root, m("#foo", [[m("div", "a"), m("div", "b")], "test"]))
		return root.childNodes[0].childNodes[1].childNodes[0].nodeValue === "b" && root.childNodes[0].childNodes[2].nodeValue === "test"
	})
	test(function() {
		//https://github.com/lhorie/mithril.js/issues/50
		var root = mock.document.createElement("div")
		m.render(root, m("#foo", [["a", "b"], "test"]))
		return root.childNodes[0].childNodes[1].nodeValue === "b" && root.childNodes[0].childNodes[2].nodeValue === "test"
	})
	test(function() {
		//https://github.com/lhorie/mithril.js/issues/51
		var root = mock.document.createElement("div")
		m.render(root, m("main", [m("button"), m("article", [m("section"), m("nav")])]))
		m.render(root, m("main", [m("button"), m("article", [m("span"), m("nav")])]))
		return root.childNodes[0].childNodes[1].childNodes[0].nodeName === "SPAN"
	})
	test(function() {
		//https://github.com/lhorie/mithril.js/issues/51
		var root = mock.document.createElement("div")
		m.render(root, m("main", [m("button"), m("article", [m("section"), m("nav")])]))
		m.render(root, m("main", [m("button"), m("article", ["test", m("nav")])]))
		return root.childNodes[0].childNodes[1].childNodes[0].nodeValue === "test"
	})
	test(function() {
		//https://github.com/lhorie/mithril.js/issues/51
		var root = mock.document.createElement("div")
		m.render(root, m("main", [m("button"), m("article", [m("section"), m("nav")])]))
		m.render(root, m("main", [m("button"), m("article", [m.trust("test"), m("nav")])]))
		return root.childNodes[0].childNodes[1].childNodes[0].nodeValue === "test"
	})
	test(function() {
		//https://github.com/lhorie/mithril.js/issues/55
		var root = mock.document.createElement("div")
		m.render(root, m("#a"))
		var elementBefore = root.childNodes[0]
		m.render(root, m("#b"))
		var elementAfter = root.childNodes[0]
		return elementBefore !== elementAfter
	})
	test(function() {
		//https://github.com/lhorie/mithril.js/issues/56
		var root = mock.document.createElement("div")
		m.render(root, [null, "foo"])
		m.render(root, ["bar"])
		return root.childNodes.length == 1
	})
	test(function() {
		//https://github.com/lhorie/mithril.js/issues/56
		var root = mock.document.createElement("div")
		m.render(root, m("div", "foo"))
		return root.childNodes.length == 1
	})
	test(function() {
		var root = mock.document.createElement("div")
		m.render(root, m("div", [m("button"), m("ul")]))
		var valueBefore = root.childNodes[0].childNodes[0].nodeName
		m.render(root, m("div", [undefined, m("ul")]))
		var valueAfter = root.childNodes[0].childNodes[0].nodeValue
		return valueBefore === "BUTTON" && valueAfter === ""
	})
	test(function() {
		var root = mock.document.createElement("div")
		m.render(root, m("div", [m("ul"), undefined]))
		var valueBefore1 = root.childNodes[0].childNodes[0].nodeName
		var valueBefore2 = root.childNodes[0].childNodes[1].nodeValue
		m.render(root, m("div", [undefined, m("ul")]))
		var valueAfter1 = root.childNodes[0].childNodes[0].nodeValue
		var valueAfter2 = root.childNodes[0].childNodes[1].nodeName
		return valueBefore1 === "UL" && valueAfter1 === "" && valueBefore2 === "" && valueAfter2 === "UL"
	})
	test(function() {
		//https://github.com/lhorie/mithril.js/issues/79
		var root = mock.document.createElement("div")
		m.render(root, m("div", {style: {background: "red"}}))
		var valueBefore = root.childNodes[0].style.background
		m.render(root, m("div", {style: {}}))
		var valueAfter = root.childNodes[0].style.background
		return valueBefore === "red" && valueAfter === ""
	})
	test(function() {
		var root = mock.document.createElement("div")
		m.render(root, m("div[style='background:red']"))
		return root.childNodes[0].style === "background:red"
	})
	test(function() {
		var root = mock.document.createElement("div")
		m.render(root, m("div", {style: {background: "red"}}))
		var valueBefore = root.childNodes[0].style.background
		m.render(root, m("div", {}))
		var valueAfter = root.childNodes[0].style.background
		return valueBefore === "red" && valueAfter === undefined
	})
	test(function() {
		//https://github.com/lhorie/mithril.js/issues/87
		var root = mock.document.createElement("div")
		m.render(root, m("div", [[m("a"), m("a")], m("button")]))
		m.render(root, m("div", [[m("a")], m("button")]))
		return root.childNodes[0].childNodes.length == 2 && root.childNodes[0].childNodes[1].nodeName == "BUTTON"
	})
	test(function() {
		//https://github.com/lhorie/mithril.js/issues/87
		var root = mock.document.createElement("div")
		m.render(root, m("div", [m("a"), m("b"), m("button")]))
		m.render(root, m("div", [m("a"), m("button")]))
		return root.childNodes[0].childNodes.length == 2 && root.childNodes[0].childNodes[1].nodeName == "BUTTON"
	})
	test(function() {
		//https://github.com/lhorie/mithril.js/issues/99
		var root = mock.document.createElement("div")
		m.render(root, m("div", [m("img"), m("h1")]))
		m.render(root, m("div", [m("a")]))
		return root.childNodes[0].childNodes.length == 1 && root.childNodes[0].childNodes[0].nodeName == "A"
	})
	test(function() {
		//https://github.com/lhorie/mithril.js/issues/120
		var root = mock.document.createElement("div")
		m.render(root, m("div", ["a", "b", "c", "d"]))
		m.render(root, m("div", [["d", "e"]]))
		var children = root.childNodes[0].childNodes
		return children.length == 2 && children[0].nodeValue == "d" && children[1].nodeValue == "e"
	})
	test(function() {
		//https://github.com/lhorie/mithril.js/issues/120
		var root = mock.document.createElement("div")
		m.render(root, m("div", [["a", "b", "c", "d"]]))
		m.render(root, m("div", ["d", "e"]))
		var children = root.childNodes[0].childNodes
		return children.length == 2 && children[0].nodeValue == "d" && children[1].nodeValue == "e"
	})
	test(function() {
		//https://github.com/lhorie/mithril.js/issues/120
		var root = mock.document.createElement("div")
		m.render(root, m("div", ["x", [["a"], "b", "c", "d"]]))
		m.render(root, m("div", ["d", ["e"]]))
		var children = root.childNodes[0].childNodes
		return children.length == 2 && children[0].nodeValue == "d" && children[1].nodeValue == "e"
	})
	test(function() {
		//https://github.com/lhorie/mithril.js/issues/120
		var root = mock.document.createElement("div")
		m.render(root, m("div", ["b"]))
		m.render(root, m("div", [["e"]]))
		var children = root.childNodes[0].childNodes
		return children.length == 1 && children[0].nodeValue == "e"
	})
	test(function() {
		//https://github.com/lhorie/mithril.js/issues/120
		var root = mock.document.createElement("div")
		m.render(root, m("div", ["a", ["b"]]))
		m.render(root, m("div", ["d", [["e"]]]))
		var children = root.childNodes[0].childNodes
		return children.length == 2 && children[0].nodeValue == "d" && children[1].nodeValue == "e"
	})
	test(function() {
		//https://github.com/lhorie/mithril.js/issues/120
		var root = mock.document.createElement("div")
		m.render(root, m("div", ["a", [["b"]]]))
		m.render(root, m("div", ["d", ["e"]]))
		var children = root.childNodes[0].childNodes
		return children.length == 2 && children[0].nodeValue == "d" && children[1].nodeValue == "e"
	})
	test(function() {
		//https://github.com/lhorie/mithril.js/issues/120
		var root = mock.document.createElement("div")
		m.render(root, m("div", ["a", [["b"], "c"]]))
		m.render(root, m("div", ["d", [[["e"]], "x"]]))
		var children = root.childNodes[0].childNodes
		return children.length == 3 && children[0].nodeValue == "d" && children[1].nodeValue == "e"
	})
	test(function() {
		var root = mock.document.createElement("div")
		
		var success = false
		m.render(root, m("div", {config: function(elem, isInitialized, ctx) {ctx.data = 1}}))
		m.render(root, m("div", {config: function(elem, isInitialized, ctx) {success = ctx.data === 1}}))
		return success
	})
	test(function() {
		var root = mock.document.createElement("div")

		var index = 0;
		var success = true;
		var statefulConfig = function(elem, isInitialized, ctx) {ctx.data = index++}
		var node = m("div", {config: statefulConfig});
		m.render(root, [node, node]);

		index = 0;
		var checkConfig = function(elem, isInitialized, ctx) {
			success = success && (ctx.data === index++)
		}
		node = m("div", {config: checkConfig});
		m.render(root, [node, node]);
		return success;
	})
	test(function() {
		var root = mock.document.createElement("div")
		var parent
		m.render(root, m("div", m("a", {
			config: function(el) {parent = el.parentNode.parentNode}
		})));
		return parent === root
	})
	test(function() {
		var root = mock.document.createElement("div")
		var count = 0
		m.render(root, m("div", m("a", {
			config: function(el) {
				var island = mock.document.createElement("div")
				count++
				if (count > 2) throw "too much recursion..."
				m.render(island, m("div"))
			}
		})));
		return count == 1
	})
	test(function() {
		//https://github.com/lhorie/mithril.js/issues/129
		var root = mock.document.createElement("div")
		m.render(root, m("div", [["foo", "bar"], ["foo", "bar"], ["foo", "bar"]]));
		m.render(root, m("div", ["asdf", "asdf2", "asdf3"]));
		return true
	})
	test(function() {
		//https://github.com/lhorie/mithril.js/issues/98
		//insert at beginning
		var root = mock.document.createElement("div")
		m.render(root, [m("a", {key: 1}, 1), m("a", {key: 2}, 2), m("a", {key: 3}, 3)])
		var firstBefore = root.childNodes[0]
		m.render(root, [m("a", {key: 4}, 4), m("a", {key: 1}, 1), m("a", {key: 2}, 2), m("a", {key: 3}, 3)])
		var firstAfter = root.childNodes[1]
		return firstBefore == firstAfter && root.childNodes[0].childNodes[0].nodeValue == "4" && root.childNodes.length == 4
	})
	test(function() {
		//https://github.com/lhorie/mithril.js/issues/98
		var root = mock.document.createElement("div")
		m.render(root, [m("a", {key: 1}, 1), m("a", {key: 2}, 2), m("a", {key: 3}, 3)])
		var firstBefore = root.childNodes[0]
		m.render(root, [m("a", {key: 4}, 4), m("a", {key: 1}, 1), m("a", {key: 2}, 2)])
		var firstAfter = root.childNodes[1]
		return firstBefore == firstAfter && root.childNodes[0].childNodes[0].nodeValue == 4 && root.childNodes.length == 3
	})
	test(function() {
		//https://github.com/lhorie/mithril.js/issues/98
		var root = mock.document.createElement("div")
		m.render(root, [m("a", {key: 1}, 1), m("a", {key: 2}, 2), m("a", {key: 3}, 3)])
		var firstBefore = root.childNodes[1]
		m.render(root, [m("a", {key: 2}, 2), m("a", {key: 3}, 3), m("a", {key: 4}, 4)])
		var firstAfter = root.childNodes[0]
		return firstBefore == firstAfter && root.childNodes[0].childNodes[0].nodeValue === "2" && root.childNodes.length === 3
	})
	test(function() {
		//https://github.com/lhorie/mithril.js/issues/98
		var root = mock.document.createElement("div")
		m.render(root, [m("a", {key: 1}, 1), m("a", {key: 2}, 2), m("a", {key: 3}, 3), m("a", {key: 4}, 4), m("a", {key: 5}, 5)])
		var firstBefore = root.childNodes[0]
		var secondBefore = root.childNodes[1]
		var fourthBefore = root.childNodes[3]
		m.render(root, [m("a", {key: 4}, 4), m("a", {key: 10}, 10), m("a", {key: 1}, 1), m("a", {key: 2}, 2)])
		var firstAfter = root.childNodes[2]
		var secondAfter = root.childNodes[3]
		var fourthAfter = root.childNodes[0]
		return firstBefore === firstAfter && secondBefore === secondAfter && fourthBefore === fourthAfter && root.childNodes[1].childNodes[0].nodeValue == "10" && root.childNodes.length === 4
	})
	test(function() {
		//https://github.com/lhorie/mithril.js/issues/98
		var root = mock.document.createElement("div")
		m.render(root, [m("a", {key: 1}, 1), m("a", {key: 2}, 2), m("a", {key: 3}, 3), m("a", {key: 4}, 4), m("a", {key: 5}, 5)])
		var firstBefore = root.childNodes[0]
		var secondBefore = root.childNodes[1]
		var fourthBefore = root.childNodes[3]
		m.render(root, [m("a", {key: 4}, 4), m("a", {key: 10}, 10), m("a", {key: 2}, 2), m("a", {key: 1}, 1), m("a", {key: 6}, 6), m("a", {key: 7}, 7)])
		var firstAfter = root.childNodes[3]
		var secondAfter = root.childNodes[2]
		var fourthAfter = root.childNodes[0]
		return firstBefore === firstAfter && secondBefore === secondAfter && fourthBefore === fourthAfter && root.childNodes[1].childNodes[0].nodeValue == "10" && root.childNodes[4].childNodes[0].nodeValue == "6" && root.childNodes[5].childNodes[0].nodeValue == "7" && root.childNodes.length === 6
	})
	test(function() {
		//https://github.com/lhorie/mithril.js/issues/149
		var root = mock.document.createElement("div")
		m.render(root, [m("a", {key: 1}), m("a", {key: 2}), m("a"), m("a", {key: 4}), m("a", {key: 5})])
		var firstBefore = root.childNodes[0]
		var secondBefore = root.childNodes[1]
		var thirdBefore = root.childNodes[2]
		var fourthBefore = root.childNodes[3]
		var fifthBefore = root.childNodes[4]
		m.render(root, [m("a", {key: 4}), m("a", {key: 5}), m("a"), m("a", {key: 1}), m("a", {key: 2})])
		var firstAfter = root.childNodes[3]
		var secondAfter = root.childNodes[4]
		var thirdAfter = root.childNodes[2]
		var fourthAfter = root.childNodes[0]
		var fifthAfter = root.childNodes[1]
		return firstBefore === firstAfter && secondBefore === secondAfter && thirdBefore === thirdAfter && fourthBefore === fourthAfter && fifthBefore === fifthAfter
	})
	test(function() {
		//https://github.com/lhorie/mithril.js/issues/246
		//insert at beginning with non-keyed in the middle
		var root = mock.document.createElement("div")
		m.render(root, [m("a", {key: 1}, 1)])
		var firstBefore = root.childNodes[0]
		m.render(root, [m("a", {key: 2}, 2), m("br"), m("a", {key: 1}, 1)])
		var firstAfter = root.childNodes[2]
		return firstBefore == firstAfter && root.childNodes[0].childNodes[0].nodeValue == 2 && root.childNodes.length == 3
	})
	test(function() {
		//https://github.com/lhorie/mithril.js/issues/134
		var root = mock.document.createElement("div")
		m.render(root, m("div", {contenteditable: true}, "test"))
		mock.document.activeElement = root.childNodes[0]
		m.render(root, m("div", {contenteditable: true}, "test1"))
		m.render(root, m("div", {contenteditable: false}, "test2"))
		return root.childNodes[0].childNodes[0].nodeValue === "test2"
	})
	test(function() {
		//https://github.com/lhorie/mithril.js/issues/136
		var root = mock.document.createElement("div")
		m.render(root, m("textarea", ["test"]))
		m.render(root, m("textarea", ["test1"]))
		return root.childNodes[0].value === "test1"
	})
	test(function() {
		var root = mock.document.createElement("div")
		var unloaded = 0
		m.render(root, [
			m("div", {
				key: 1,
				config: function(el, init, ctx) {
					ctx.onunload = function() {
						unloaded++
					}
				}
			})
		])
		m.render(root, [
			m("div", {key: 2}),
			m("div", {
				key: 1,
				config: function(el, init, ctx) {
					ctx.onunload = function() {
						unloaded++
					}
				}
			})
		])
		return unloaded == 0
	})
	test(function() {
		var root = mock.document.createElement("div")
		var unloadedParent = 0
		var unloadedChild = 0
		var configParent = function(el, init, ctx) {
			ctx.onunload = function() {
				unloadedParent++
			}
		}
		var configChild = function(el, init, ctx) {
			ctx.onunload = function() {
				unloadedChild++
			}
		}
		var unloaded = 0
		m.render(root, m("div", {config: configParent}, m("a", {config: configChild})))
		m.render(root, m("main", {config: configParent}, m("a", {config: configChild})))
		return unloadedParent === 1 && unloadedChild === 0
	})
	test(function() {
		var root = mock.document.createElement("div")
		var unloadedParent = 0
		var unloadedChild = 0
		var configParent = function(el, init, ctx) {
			ctx.onunload = function() {
				unloadedParent++
			}
		}
		var configChild = function(el, init, ctx) {
			ctx.onunload = function() {
				unloadedChild++
			}
		}
		var unloaded = 0
		m.render(root, m("div", {config: configParent}, m("a", {config: configChild})))
		m.render(root, m("main", {config: configParent}, m("b", {config: configChild})))
		return unloadedParent === 1 && unloadedChild === 1
	})
	test(function() {
		//https://github.com/lhorie/mithril.js/issues/150
		var root = mock.document.createElement("div")
		m.render(root, [m("a"), m("div")])
		m.render(root, [[], m("div")])
		return root.childNodes.length == 1 && root.childNodes[0].nodeName == "DIV"
	})
	test(function() {
		//https://github.com/lhorie/mithril.js/issues/156
		var root = mock.document.createElement("div")
		m.render(root, m("div", [
			["a", "b", "c", "d"].map(function() {
				return [m("div"), " "]
			}),
			m("span")
		]))
		return root.childNodes[0].childNodes[8].nodeName == "SPAN"
	})
	test(function() {
		//https://github.com/lhorie/mithril.js/issues/157
		var root = mock.document.createElement("div")
		m.render(root, m("ul", [m("li", {key: 0}, 0), m("li", {key: 2}, 2), m("li", {key: 4}, 4)]))
		m.render(root, m("ul", [m("li", {key: 0}, 0), m("li", {key: 1}, 1), m("li", {key: 2}, 2), m("li", {key: 3}, 3), m("li", {key: 4}, 4), m("li", {key: 5}, 5)]))
		return root.childNodes[0].childNodes.map(function(n) {return n.childNodes[0].nodeValue}).join("") == "012345"
	})
	test(function() {
		//https://github.com/lhorie/mithril.js/issues/157
		var root = mock.document.createElement("div")
		m.render(root, m("input", {value: "a"}))
		m.render(root, m("input", {value: "aa"}))
		return root.childNodes[0].childNodes.length == 0
	})
	test(function() {
		//https://github.com/lhorie/mithril.js/issues/157
		var root = mock.document.createElement("div")
		m.render(root, m("br", {"class": "a"}))
		m.render(root, m("br", {"class": "aa"}))
		return root.childNodes[0].childNodes.length == 0
	})
	test(function() {
		//https://github.com/lhorie/mithril.js/issues/194
		var root = mock.document.createElement("div")
		m.render(root, m("ul", [m("li", {key: 0}, 0), m("li", {key: 1}, 1), m("li", {key: 2}, 2), m("li", {key: 3}, 3), m("li", {key: 4}, 4), m("li", {key: 5}, 5)]))
		m.render(root, m("ul", [m("li", {key: 0}, 0), m("li", {key: 1}, 1), m("li", {key: 2}, 2), m("li", {key: 4}, 4), m("li", {key: 5}, 5)]))
		return root.childNodes[0].childNodes.map(function(n) {return n.childNodes[0].nodeValue}).join("") == "01245"
	})
	test(function() {
		//https://github.com/lhorie/mithril.js/issues/194
		var root = mock.document.createElement("div")
		m.render(root, m("ul", [m("li", {key: 0}, 0), m("li", {key: 1}, 1), m("li", {key: 2}, 2), m("li", {key: 3}, 3), m("li", {key: 4}, 4), m("li", {key: 5}, 5)]))
		m.render(root, m("ul", [m("li", {key: 1}, 1), m("li", {key: 2}, 2), m("li", {key: 3}, 3), m("li", {key: 4}, 4), m("li", {key: 5}, 5), m("li", {key: 6}, 6)]))
		m.render(root, m("ul", [m("li", {key: 12}, 12), m("li", {key: 13}, 13), m("li", {key: 14}, 14), m("li", {key: 15}, 15), m("li", {key: 16}, 16), m("li", {key: 17}, 17)]))
		return root.childNodes[0].childNodes.map(function(n) {return n.childNodes[0].nodeValue}).join(",") == "12,13,14,15,16,17"
	})
	test(function() {
		//https://github.com/lhorie/mithril.js/issues/206
		var root = mock.document.createElement("div")
		m.render(root, m("div", undefined))
		m.render(root, m("div", [m("div")]))
		return root.childNodes[0].childNodes.length == 1
	})
	test(function() {
		//https://github.com/lhorie/mithril.js/issues/206
		var root = mock.document.createElement("div")
		m.render(root, m("div", null))
		m.render(root, m("div", [m("div")]))
		return root.childNodes[0].childNodes.length == 1
	})
	test(function() {
		//https://github.com/lhorie/mithril.js/issues/200
		var root = mock.document.createElement("div")

		var unloaded1 = false
		function unloadable1(element, isInit, context) {
			context.onunload = function() {
				unloaded1 = true
			}
		}
		m.render(root, [ m("div", {config: unloadable1}) ])
		m.render(root, [ ])

		var unloaded2 = false
		function unloadable2(element, isInit, context) {
			context.onunload = function() {
				unloaded2 = true
			}
		}
		m.render(root, [ m("div", {config: unloadable2}) ])
		m.render(root, [ ])

		return unloaded1 === true && unloaded2 === true
	})
	test(function() {
		var root = mock.document.createElement("div")
		m.render(root, [m("div.blue")])
		m.render(root, [m("div.green", [m("div")]), m("div.blue")])
		return root.childNodes.length == 2
	})
	test(function() {
		//https://github.com/lhorie/mithril.js/issues/277
		var root = mock.document.createElement("div")
		function Field() {
			this.tag = "div";
			this.attrs = {};
			this.children = "hello";
		}
		m.render(root, new Field())
		return root.childNodes.length == 1
	})
	test(function() {
		var root = mock.document.createElement("div")
		m.render(root, {foo: 123})
		return root.childNodes.length == 0
	})
	test(function() {
		//https://github.com/lhorie/mithril.js/issues/299
		var root = mock.document.createElement("div")
		m.render(root, m("div", [m("div", {key: 1}, 1), m("div", {key: 2}, 2), m("div", {key: 3}, 3), m("div", {key: 4}, 4), m("div", {key: 5}, 5), null, null, null, null, null, null, null, null, null, null]))
		m.render(root, m("div", [null, null, m("div", {key: 3}, 3), null, null, m("div", {key: 6}, 6), null, null, m("div", {key: 9}, 9), null, null, m("div", {key: 12}, 12), null, null, m("div", {key: 15}, 15)]))
		m.render(root, m("div", [m("div", {key: 1}, 1), m("div", {key: 2}, 2), m("div", {key: 3}, 3), m("div", {key: 4}, 4), m("div", {key: 5}, 5), null, null, null, null, null, null, null, null, null, null]))
		return root.childNodes[0].childNodes.map(function(c) {return c.childNodes ? c.childNodes[0].nodeValue: c.nodeValue}).slice(0, 5).join("") == "12345"
	})
	test(function() {
		//https://github.com/lhorie/mithril.js/issues/377
		var root = mock.document.createElement("div")
		m.render(root, m("div", [m("div", 1), m("div", 2), [m("div", {key: 3}, 3), m("div", {key: 4}, 4), m("div", {key:5}, 5)], [m("div", {key: 6}, 6)]]))
		m.render(root, m("div", [m("div", 1), null, [m("div", {key: 3}, 3), m("div", {key: 4}, 4), m("div", {key:5}, 5)], [m("div", {key: 6}, 6)]]))
		return root.childNodes[0].childNodes.map(function(c) {return c.childNodes ? c.childNodes[0].nodeValue: c.nodeValue}).slice(0, 5).join("") == "13456"
	})
	test(function() {
		var root = mock.document.createElement("div")
		m.render(root, m("div", [console.log()])) //don't throw in Firefox
		return true
	})
	test(function() {
		var root = mock.document.createElement("div")
		m.render(root, [
			m("#div-1", {key: 1}),
			m("#div-2", {key: 2}),
			m("#div-3", {key: 3})
		])
		root.appendChild(root.childNodes[1])
		m.render(root, [
			m("#div-1", {key: 1}),
			m("#div-3", {key: 3}),
			m("#div-2", {key: 2})
		])
		return root.childNodes.map(function(node) {return node.id}).join() == "div-1,div-3,div-2"
	})
	//end m.render

	//m.redraw
	test(function() {
		mock.requestAnimationFrame.$resolve() //setup
		var controller
		var root = mock.document.createElement("div")
		m.module(root, {
			controller: function() {controller = this},
			view: function(ctrl) {return ctrl.value}
		})
		mock.requestAnimationFrame.$resolve()
		var valueBefore = root.childNodes[0].nodeValue
		controller.value = "foo"
		m.redraw()
		mock.requestAnimationFrame.$resolve()
		return valueBefore === "" && root.childNodes[0].nodeValue === "foo"
	})
	test(function() {
		mock.requestAnimationFrame.$resolve() //setup
		var count = 0
		var root = mock.document.createElement("div")
		m.module(root, {
			controller: function() {},
			view: function(ctrl) {
				count++
			}
		})
		mock.requestAnimationFrame.$resolve() //teardown
		m.redraw() //should run synchronously

		m.redraw() //rest should run asynchronously since they're spamming
		m.redraw()
		m.redraw()
		mock.requestAnimationFrame.$resolve() //teardown
		
		return count === 3
	})
	test(function() {
		mock.requestAnimationFrame.$resolve() //setup
		var count = 0
		var root = mock.document.createElement("div")
		m.module(root, {
			controller: function() {},
			view: function(ctrl) {
				count++
			}
		})
		mock.requestAnimationFrame.$resolve() //teardown
		m.redraw(true) //should run synchronously

		m.redraw(true) //forced to run synchronously
		m.redraw(true)
		m.redraw(true)
		mock.requestAnimationFrame.$resolve() //teardown
		return count === 5
	})

	//m.route
	test(function() {
		mock.requestAnimationFrame.$resolve() //setup
		mock.location.search = "?"

		var root = mock.document.createElement("div")
		m.route.mode = "search"
		m.route(root, "/test1", {
			"/test1": {controller: function() {}, view: function() {return "foo"}}
		})
		mock.requestAnimationFrame.$resolve() //teardown
		return mock.location.search == "?/test1" && root.childNodes[0].nodeValue === "foo"
	})
	test(function() {
		mock.requestAnimationFrame.$resolve() //setup
		mock.location.pathname = "/"

		var root = mock.document.createElement("div")
		m.route.mode = "pathname"
		m.route(root, "/test2", {
			"/test2": {
				controller: function() {},
				view: function() {
					return [
						"foo",
						m("a", { href: "/test2", config: m.route }, "Test2")
					]
				}
			}
		})
		mock.requestAnimationFrame.$resolve() //teardown
		return mock.location.pathname == "/test2" &&
			root.childNodes[0].nodeValue === "foo" &&
			root.childNodes[1].href == "/test2"
	})
	test(function() {
		mock.requestAnimationFrame.$resolve() //setup
		mock.location.hash = "#"

		var root = mock.document.createElement("div")
		m.route.mode = "hash"
		m.route(root, "/test3", {
			"/test3": {controller: function() {}, view: function() {return "foo"}}
		})
		mock.requestAnimationFrame.$resolve() //teardown
		return mock.location.hash == "#/test3" && root.childNodes[0].nodeValue === "foo"
	})
	test(function() {
		mock.requestAnimationFrame.$resolve() //setup
		mock.location.search = "?"

		var root = mock.document.createElement("div")
		m.route.mode = "search"
		m.route(root, "/test4/foo", {
			"/test4/:test": {controller: function() {}, view: function() {return m.route.param("test")}}
		})
		mock.requestAnimationFrame.$resolve() //teardown
		return mock.location.search == "?/test4/foo" && root.childNodes[0].nodeValue === "foo"
	})
	test(function() {
		mock.requestAnimationFrame.$resolve() //setup
		mock.location.search = "?"

		var module = {controller: function() {}, view: function() {return m.route.param("test")}}

		var root = mock.document.createElement("div")
		m.route.mode = "search"
		m.route(root, "/test5/foo", {
			"/": module,
			"/test5/:test": module
		})
		var paramValueBefore = m.route.param("test")
		mock.requestAnimationFrame.$resolve()
		m.route("/")
		var paramValueAfter = m.route.param("test")
		mock.requestAnimationFrame.$resolve() //teardown
		return mock.location.search == "?/" && paramValueBefore === "foo" && paramValueAfter === undefined
	})
	test(function() {
		mock.requestAnimationFrame.$resolve() //setup
		mock.location.search = "?"

		var module = {controller: function() {}, view: function() {return m.route.param("a1")}}

		var root = mock.document.createElement("div")
		m.route.mode = "search"
		m.route(root, "/test6/foo", {
			"/": module,
			"/test6/:a1": module
		})
		var paramValueBefore = m.route.param("a1")
		mock.requestAnimationFrame.$resolve()
		m.route("/")
		var paramValueAfter = m.route.param("a1")
		mock.requestAnimationFrame.$resolve() //teardown
		return mock.location.search == "?/" && paramValueBefore === "foo" && paramValueAfter === undefined
	})
	test(function() {
		//https://github.com/lhorie/mithril.js/issues/61
		mock.requestAnimationFrame.$resolve() //setup
		mock.location.search = "?"

		var module = {controller: function() {}, view: function() {return m.route.param("a1")}}

		var root = mock.document.createElement("div")
		m.route.mode = "search"
		m.route(root, "/test7/foo", {
			"/": module,
			"/test7/:a1": module
		})
		var routeValueBefore = m.route()
		mock.requestAnimationFrame.$resolve()
		m.route("/")
		var routeValueAfter = m.route()
		mock.requestAnimationFrame.$resolve() //teardown
		return routeValueBefore === "/test7/foo" && routeValueAfter === "/"
	})
	test(function() {
		mock.requestAnimationFrame.$resolve() //setup
		mock.location.search = "?"

		var root = mock.document.createElement("div")
		m.route.mode = "search"
		m.route(root, "/test8/foo/SEP/bar/baz", {
			"/test8/:test/SEP/:path...": {
				controller: function() {},
				view: function() {
					return m.route.param("test") + "_" + m.route.param("path")
				}
			}
		})
		mock.requestAnimationFrame.$resolve() //teardown
		return mock.location.search == "?/test8/foo/SEP/bar/baz" && root.childNodes[0].nodeValue === "foo_bar/baz"
	})
	test(function() {
		mock.requestAnimationFrame.$resolve() //setup
		mock.location.search = "?"

		var root = mock.document.createElement("div")
		m.route.mode = "search"
		m.route(root, "/test9/foo/bar/SEP/baz", {
			"/test9/:test.../SEP/:path": {
				controller: function() {},
				view: function() {
					return m.route.param("test") + "_" + m.route.param("path")
				}
			}
		})
		mock.requestAnimationFrame.$resolve() //teardown
		return mock.location.search == "?/test9/foo/bar/SEP/baz" && root.childNodes[0].nodeValue === "foo/bar_baz"
	})
	test(function() {
		mock.requestAnimationFrame.$resolve() //setup
		mock.location.search = "?"

		var root = mock.document.createElement("div")
		m.route.mode = "search"
		m.route(root, "/test10/foo%20bar", {
			"/test10/:test": {
				controller: function() {},
				view: function() {
					return m.route.param("test")
				}
			}
		})
		mock.requestAnimationFrame.$resolve() //teardown
		return root.childNodes[0].nodeValue === "foo bar"
	})
	test(function() {
		mock.requestAnimationFrame.$resolve() //setup
		mock.location.search = "?"

		var root = mock.document.createElement("div")
		m.route.mode = "search"
		m.route(root, "/", {
			"/": {controller: function() {}, view: function() {return "foo"}},
			"/test11": {controller: function() {}, view: function() {return "bar"}}
		})
		mock.requestAnimationFrame.$resolve()
		m.route("/test11/")
		mock.requestAnimationFrame.$resolve() //teardown
		return mock.location.search == "?/test11/" && root.childNodes[0].nodeValue === "bar"
	})
	test(function() {
		mock.requestAnimationFrame.$resolve() //setup
		mock.location.search = "?"

		var root = mock.document.createElement("div")
		m.route.mode = "search"
		m.route(root, "/", {
			"/": {controller: function() {}, view: function() {}},
			"/test12": {controller: function() {}, view: function() {}}
		})
		mock.requestAnimationFrame.$resolve()
		m.route("/test12?a=foo&b=bar")
		mock.requestAnimationFrame.$resolve() //teardown
		return mock.location.search == "?/test12?a=foo&b=bar" && m.route.param("a") == "foo" && m.route.param("b") == "bar"
	})
	test(function() {
		mock.requestAnimationFrame.$resolve() //setup
		mock.location.search = "?"

		var root = mock.document.createElement("div")
		m.route.mode = "search"
		m.route(root, "/", {
			"/": {controller: function() {}, view: function() {return "bar"}},
			"/test13/:test": {controller: function() {}, view: function() {return m.route.param("test")}}
		})
		mock.requestAnimationFrame.$resolve()
		m.route("/test13/foo?test=bar")
		mock.requestAnimationFrame.$resolve() //teardown
		return mock.location.search == "?/test13/foo?test=bar" && root.childNodes[0].nodeValue === "foo"
	})
	test(function() {
		mock.requestAnimationFrame.$resolve() //setup
		mock.location.search = "?"

		var root = mock.document.createElement("div")
		m.route.mode = "search"
		m.route(root, "/", {
			"/": {controller: function() {}, view: function() {return "bar"}},
			"/test14": {controller: function() {}, view: function() {return "foo"}}
		})
		mock.requestAnimationFrame.$resolve()
		m.route("/test14?test&test2=")
		mock.requestAnimationFrame.$resolve() //teardown
		return mock.location.search == "?/test14?test=&test2=" && m.route.param("test") === "" && m.route.param("test2") === ""
	})
	test(function() {
		mock.requestAnimationFrame.$resolve() //setup
		mock.location.search = "?"

		var root = mock.document.createElement("div")
		m.route.mode = "search"
		m.route(root, "/", {
			"/": {controller: function() {}, view: function() {}},
			"/test12": {controller: function() {}, view: function() {}}
		})
		mock.requestAnimationFrame.$resolve()
		m.route("/test12", {a: "foo", b: "bar"})
		mock.requestAnimationFrame.$resolve() //teardown
		return mock.location.search == "?/test12?a=foo&b=bar" && m.route.param("a") == "foo" && m.route.param("b") == "bar"
	})
	test(function() {
		mock.requestAnimationFrame.$resolve() //setup
		mock.location.search = "?"

		var root = mock.document.createElement("div")
		var route1, route2
		m.route.mode = "search"
		m.route(root, "/", {
			"/": {controller: function() {route1 = m.route()}, view: function() {}},
			"/test13": {controller: function() {route2 = m.route()}, view: function() {}}
		})
		mock.requestAnimationFrame.$resolve()
		m.route("/test13")
		mock.requestAnimationFrame.$resolve() //teardown
		return route1 == "/" && route2 == "/test13"
	})
	test(function() {
		mock.requestAnimationFrame.$resolve() //setup
		mock.location.search = "?"

		var root = mock.document.createElement("div")
		var unloaded = 0
		m.route.mode = "search"
		m.route(root, "/", {
			"/": {
				controller: function() {},
				view: function() {
					return m("div", {
						config: function(el, init, ctx) {
							ctx.onunload = function() {
								unloaded++
							}
						}
					})
				}
			},
			"/test14": {controller: function() {}, view: function() {}}
		})
		mock.requestAnimationFrame.$resolve()
		m.route("/test14")
		mock.requestAnimationFrame.$resolve() //teardown
		return unloaded == 1
	})
	test(function() {
		mock.requestAnimationFrame.$resolve() //setup
		mock.location.search = "?"

		var root = mock.document.createElement("div")
		var unloaded = 0
		m.route.mode = "search"
		m.route(root, "/", {
			"/": {
				controller: function() {},
				view: function() {
					return [
						m("div"),
						m("div", {
							config: function(el, init, ctx) {
								ctx.onunload = function() {
									unloaded++
								}
							}
						})
					]
				}
			},
			"/test15": {
				controller: function() {},
				view: function() {
					return [m("div")]
				}
			}
		})
		mock.requestAnimationFrame.$resolve()
		m.route("/test15")
		mock.requestAnimationFrame.$resolve() //teardown
		return unloaded == 1
	})
	test(function() {
		mock.requestAnimationFrame.$resolve() //setup
		mock.location.search = "?"

		var root = mock.document.createElement("div")
		var unloaded = 0
		m.route.mode = "search"
		m.route(root, "/", {
			"/": {
				controller: function() {},
				view: function() {
					return m("div", {
						config: function(el, init, ctx) {
							ctx.onunload = function() {
								unloaded++
							}
						}
					})
				}
			},
			"/test16": {
				controller: function() {},
				view: function() {
					return m("a")
				}
			}
		})
		mock.requestAnimationFrame.$resolve()
		m.route("/test16")
		mock.requestAnimationFrame.$resolve() //teardown
		return unloaded == 1
	})
	test(function() {
		mock.requestAnimationFrame.$resolve() //setup
		mock.location.search = "?"

		var root = mock.document.createElement("div")
		var unloaded = 0
		m.route.mode = "search"
		m.route(root, "/", {
			"/": {
				controller: function() {},
				view: function() {
					return [
						m("div", {
							config: function(el, init, ctx) {
								ctx.onunload = function() {
									unloaded++
								}
							}
						})
					]
				}
			},
			"/test17": {
				controller: function() {},
				view: function() {
					return m("a")
				}
			}
		})
		mock.requestAnimationFrame.$resolve()
		m.route("/test17")
		mock.requestAnimationFrame.$resolve() //teardown
		return unloaded == 1
	})
	test(function() {
		mock.requestAnimationFrame.$resolve() //setup
		mock.location.search = "?"

		var root = mock.document.createElement("div")
		var unloaded = 0
		m.route.mode = "search"
		m.route(root, "/", {
			"/": {
				controller: function() {},
				view: function() {
					return m("div", {
						config: function(el, init, ctx) {
							ctx.onunload = function() {
								unloaded++
							}
						}
					})
				}
			},
			"/test18": {
				controller: function() {},
				view: function() {
					return [m("a")]
				}
			}
		})
		mock.requestAnimationFrame.$resolve()
		m.route("/test18")
		mock.requestAnimationFrame.$resolve() //teardown
		return unloaded == 1
	})
	test(function() {
		mock.requestAnimationFrame.$resolve() //setup
		mock.location.search = "?"

		var root = mock.document.createElement("div")
		var unloaded = 0
		m.route.mode = "search"
		m.route(root, "/", {
			"/": {
				controller: function() {},
				view: function() {
					return [
						m("div", {
							key: 1,
							config: function(el, init, ctx) {
								ctx.onunload = function() {
									unloaded++
								}
							}
						})
					]
				}
			},
			"/test20": {
				controller: function() {},
				view: function() {
					return [
						m("div", {
							key: 2,
							config: function(el, init, ctx) {
								ctx.onunload = function() {
									unloaded++
								}
							}
						})
					]
				}
			}
		})
		mock.requestAnimationFrame.$resolve()
		m.route("/test20")
		mock.requestAnimationFrame.$resolve() //teardown
		return unloaded == 1
	})
	test(function() {
		mock.requestAnimationFrame.$resolve() //setup
		mock.location.search = "?"
		
		var root = mock.document.createElement("div")
		var unloaded = 0
		m.route.mode = "search"
		m.route(root, "/", {
			"/": {
				controller: function() {},
				view: function() {
					return [
						m("div", {
							key: 1,
							config: function(el, init, ctx) {
								ctx.onunload = function() {
									unloaded++
								}
							}
						})
					]
				}
			},
			"/test21": {
				controller: function() {},
				view: function() {
					return [
						m("div", {
							config: function(el, init, ctx) {
								ctx.onunload = function() {
									unloaded++
								}
							}
						})
					]
				}
			}
		})
		mock.requestAnimationFrame.$resolve()
		m.route("/test21")
		mock.requestAnimationFrame.$resolve() //teardown
		return unloaded == 1
	})
	test(function() {
		mock.requestAnimationFrame.$resolve() //setup
		mock.location.search = "?"

		var root = mock.document.createElement("div")
		m.route.mode = "search"
		m.route(root, "/foo", {
			"/foo": {
				controller: function() {},
				view: function() {
					return m("div", "foo");
				}
			},
			"/bar": {
				controller: function() {},
				view: function() {
					return m("div", "bar");
				}
			},
		})
		mock.requestAnimationFrame.$resolve()
		var foo = root.childNodes[0].childNodes[0].nodeValue;
		m.route("/bar")
		mock.requestAnimationFrame.$resolve() //teardown
		var bar = root.childNodes[0].childNodes[0].nodeValue;
		return (foo === "foo" && bar === "bar")
	})
	test(function() {
		mock.requestAnimationFrame.$resolve() //setup
		mock.location.search = "?"

		var root = mock.document.createElement("div")
		var unloaded = 0
		var config = function(el, init, ctx) {
			ctx.onunload = function() {
				unloaded++
			}
		}
		m.route.mode = "search"
		m.route(root, "/foo1", {
			"/foo1": {
				controller: function() {},
				view: function() {
					return m("div", m("a", {config: config}, "foo"));
				}
			},
			"/bar1": {
				controller: function() {},
				view: function() {
					return m("main", m("a", {config: config}, "foo"));
				}
			},
		})
		mock.requestAnimationFrame.$resolve()
		m.route("/bar1")
		mock.requestAnimationFrame.$resolve() //teardown
		return unloaded == 1
	})
	test(function() {
		mock.requestAnimationFrame.$resolve() //setup
		mock.location.search = "?"

		var root = mock.document.createElement("div")
		var strategy
		m.route.mode = "search"
		m.route(root, "/foo1", {
			"/foo1": {
				controller: function() {
					strategy = m.redraw.strategy()
					m.redraw.strategy("none")
				},
				view: function() {
					return m("div");
				}
			}
		})
		mock.requestAnimationFrame.$resolve() //teardown
		return strategy == "all" && root.childNodes.length == 0
	})
	test(function() {
		mock.requestAnimationFrame.$resolve() //setup
		mock.location.search = "?"

		var root = mock.document.createElement("div")
		var strategy, count = 0
		var config = function(el, init) {if (!init) count++}
		m.route.mode = "search"
		m.route(root, "/foo1", {
			"/foo1": {
				controller: function() {},
				view: function() {
					return m("div", {config: config});
				}
			},
			"/bar1": {
				controller: function() {
					strategy = m.redraw.strategy()
					m.redraw.strategy("redraw")
				},
				view: function() {
					return m("div", {config: config});
				}
			},
		})
		mock.requestAnimationFrame.$resolve()
		m.route("/bar1")
		mock.requestAnimationFrame.$resolve() //teardown
		return strategy == "all" && count == 1
	})
	test(function() {
		mock.requestAnimationFrame.$resolve() //setup
		mock.location.search = "?"

		var root = mock.document.createElement("div")
		var strategy
		m.route.mode = "search"
		m.route(root, "/foo1", {
			"/foo1": {
				controller: function() {this.number = 1},
				view: function(ctrl) {
					return m("div", {onclick: function() {
						strategy = m.redraw.strategy()
						ctrl.number++
						m.redraw.strategy("none")
					}}, ctrl.number);
				}
			}
		})
		root.childNodes[0].onclick({})
		mock.requestAnimationFrame.$resolve() //teardown
		return strategy == "diff" && root.childNodes[0].childNodes[0].nodeValue == "1"
	})
	test(function() {
		mock.requestAnimationFrame.$resolve() //setup
		mock.location.search = "?"

		var root = mock.document.createElement("div")
		var count = 0
		var config = function(el, init ) {if (!init) count++}
		m.route.mode = "search"
		m.route(root, "/foo1", {
			"/foo1": {
				controller: function() {},
				view: function(ctrl) {
					return m("div", {config: config, onclick: function() {
						m.redraw.strategy("all")
					}});
				}
			}
		})
		root.childNodes[0].onclick({})
		mock.requestAnimationFrame.$resolve() //teardown
		return count == 2
	})
	test(function() {
		mock.requestAnimationFrame.$resolve() //setup
		mock.location.search = "?"

		var root = mock.document.createElement("div")
		var value
		m.route(root, "/foo+bar", {
			"/:arg": {
				controller: function() {value = m.route.param("arg")},
				view: function(ctrl) {
					return ""
				}
			}
		})
		return value == "foo+bar"
	})
	test(function() {
		mock.requestAnimationFrame.$resolve() //setup
		mock.location.search = "?"

		var root = mock.document.createElement("div")
		m.route.mode = "search"
		m.route(root, "/", {
			"/": {controller: function() {}, view: function() {return "foo"}},
			"/test22": {controller: function() {}, view: function() {return "bar"}}
		})
		mock.requestAnimationFrame.$resolve()
		m.route(String("/test22/"))
		mock.requestAnimationFrame.$resolve() //teardown
		return mock.location.search == "?/test22/" && root.childNodes[0].nodeValue === "bar"
	})
	test(function() {
		mock.requestAnimationFrame.$resolve() //setup
		mock.location.search = "?"

		var root = mock.document.createElement("div")
		m.route.mode = "search"
		m.route(root, "/", {
			"/": {controller: function() {}, view: function() {return "foo"}},
			"/test23": {controller: function() {}, view: function() {return "bar"}}
		})
		mock.requestAnimationFrame.$resolve()
		m.route(new String("/test23/"))
		mock.requestAnimationFrame.$resolve() //teardown
		return mock.location.search == "?/test23/" && root.childNodes[0].nodeValue === "bar"
	})
	test(function() {
		mock.requestAnimationFrame.$resolve() //setup
		mock.location.search = "?"

		var root = mock.document.createElement("div")
		var value
		m.route(root, String("/foo+bar"), {
			"/:arg": {
				controller: function() {value = m.route.param("arg")},
				view: function(ctrl) {
					return ""
				}
			}
		})
		return value == "foo+bar"
	})
	test(function() {
		mock.requestAnimationFrame.$resolve() //setup
		mock.location.search = "?"

		var root = mock.document.createElement("div")
		var value
		m.route(root, new String("/foo+bar"), {
			"/:arg": {
				controller: function() {value = m.route.param("arg")},
				view: function(ctrl) {
					return ""
				}
			}
		})
		return value == "foo+bar"
	})
	test(function() {
		mock.requestAnimationFrame.$resolve()
		mock.location.search = "?"
		
		var root = mock.document.createElement("div")
		
		var a = {}
		a.controller = function() {m.route("/b")}
		a.view = function() {return "a"}

		var b = {}
		b.controller = function() {}
		b.view = function(ctrl) {return "b"}

		m.route(root, "/a", {
			"/a": a,
			"/b": b
		})
		mock.requestAnimationFrame.$resolve()
		
		return root.childNodes[0].nodeValue == "b"
	})
	test(function() {
		mock.requestAnimationFrame.$resolve()
		mock.location.search = "?"
		
		var root = mock.document.createElement("div")
		
		var a = {}
		a.controller = function() {
			m.route("/b?foo=1", {foo: 2})
		}
		a.view = function() {return "a"}
		
		var b = {}
		b.controller = function() {}
		b.view = function() {return "b"}

		m.route(root, "/", {
			"/": a,
			"/b": b,
		})
		mock.requestAnimationFrame.$resolve()
		
		return mock.location.search == "?/b?foo=2"
	})
	test(function() {
		mock.requestAnimationFrame.$resolve()
		mock.location.search = "?"
		mock.history.$$length = 0
		
		var root = mock.document.createElement("div")
		
		var a = {}
		a.controller = function() {}
		a.view = function() {return "a"}
		
		var b = {}
		b.controller = function() {}
		b.view = function() {return "b"}

		m.route(root, "/a", {
			"/a": a,
			"/b": b,
		})
		mock.requestAnimationFrame.$resolve()
		
		m.route("/b")
		
		mock.requestAnimationFrame.$resolve()
		
		return mock.history.$$length == 1
	})
	test(function() {
		mock.requestAnimationFrame.$resolve()
		mock.location.search = "?"
		mock.history.$$length = 0
		
		var root = mock.document.createElement("div")
		
		var a = {}
		a.controller = function() {}
		a.view = function() {return "a"}
		
		var b = {}
		b.controller = function() {}
		b.view = function() {return "b"}

		m.route(root, "/a", {
			"/a": a,
			"/b": b,
		})
		mock.requestAnimationFrame.$resolve()
		
		m.route("/a")
		
		mock.requestAnimationFrame.$resolve()
		
		return mock.history.$$length == 0
	})
	test(function() {
		mock.requestAnimationFrame.$resolve()
		mock.location.search = "?"
		
		var root = mock.document.createElement("div")
		var initCount = 0
		
		var a = {}
		a.controller = function() {}
		a.view = function() {
			return m("a", {config: function(el, init, ctx) {
				if (!init) initCount++
			}})
		}
		
		var b = {}
		b.controller = function() {}
		b.view = a.view

		m.route(root, "/a", {
			"/a": a,
			"/b": b,
		})
		mock.requestAnimationFrame.$resolve()
		
		m.route("/b")
		
		mock.requestAnimationFrame.$resolve()
		
		return initCount == 2
	})
	test(function() {
		mock.requestAnimationFrame.$resolve()
		mock.location.search = "?"
		
		var root = mock.document.createElement("div")
		var value
		
		var a = {}
		a.controller = function() {}
		a.view = function() {
			return m("a", {config: function(el, init, ctx) {
				value = ctx.retain
			}})
		}
		
		m.route(root, "/a", {
			"/a": a
		})
		
		return value === false
	})
	test(function() {
		mock.requestAnimationFrame.$resolve()
		mock.location.search = "?"
		
		var root = mock.document.createElement("div")
		var value
		
		var a = {}
		a.controller = function() {m.redraw.strategy("diff")}
		a.view = function() {
			return m("a", {config: function(el, init, ctx) {
				value = ctx.retain
			}})
		}
		
		m.route(root, "/a", {
			"/a": a
		})
		
		return value === true
	})
	test(function() {
		mock.requestAnimationFrame.$resolve()
		mock.location.search = "?"
		
		var root = mock.document.createElement("div")
		var initCount = 0
		
		var a = {}
		a.controller = function() {}
		a.view = function() {
			return m("a", {config: function(el, init, ctx) {
				ctx.retain = false
				if (!init) initCount++
			}})
		}
		
		var b = {}
		b.controller = function() {}
		b.view = a.view

		m.route(root, "/a", {
			"/a": a,
			"/b": b,
		})
		mock.requestAnimationFrame.$resolve()
		
		m.route("/b")
		
		mock.requestAnimationFrame.$resolve()
		
		return initCount == 2
	})
	test(function() {
		mock.requestAnimationFrame.$resolve()
		mock.location.search = "?"
		
		var root = mock.document.createElement("div")
		var initCount = 0
		
		var a = {}
		a.controller = function() {}
		a.view = function() {
			return m("a", {config: function(el, init, ctx) {
				ctx.retain = true
				if (!init) initCount++
			}})
		}
		
		var b = {}
		b.controller = function() {}
		b.view = a.view

		m.route(root, "/a", {
			"/a": a,
			"/b": b,
		})
		mock.requestAnimationFrame.$resolve()
		
		m.route("/b")
		
		mock.requestAnimationFrame.$resolve()
		
		return initCount == 1
	})
	test(function() {
		mock.requestAnimationFrame.$resolve()
		mock.location.search = "?"
		
		var root = mock.document.createElement("div")
		var initCount = 0
		
		var a = {}
		a.controller = function() {m.redraw.strategy("diff")}
		a.view = function() {
			return m("a", {config: function(el, init, ctx) {
				if (!init) initCount++
			}})
		}
		
		var b = {}
		b.controller = function() {m.redraw.strategy("diff")}
		b.view = a.view

		m.route(root, "/a", {
			"/a": a,
			"/b": b,
		})
		mock.requestAnimationFrame.$resolve()
		
		m.route("/b")
		
		mock.requestAnimationFrame.$resolve()
		
		return initCount == 1
	})
	test(function() {
		mock.requestAnimationFrame.$resolve()
		mock.location.search = "?"
		
		var root = mock.document.createElement("div")
		var initCount = 0
		
		var a = {}
		a.controller = function() {m.redraw.strategy("diff")}
		a.view = function() {
			return m("a", {config: function(el, init, ctx) {
				ctx.retain = true
				if (!init) initCount++
			}})
		}
		
		var b = {}
		b.controller = function() {m.redraw.strategy("diff")}
		b.view = a.view

		m.route(root, "/a", {
			"/a": a,
			"/b": b,
		})
		mock.requestAnimationFrame.$resolve()
		
		m.route("/b")
		
		mock.requestAnimationFrame.$resolve()
		
		return initCount == 1
	})
	test(function() {
		mock.requestAnimationFrame.$resolve()
		mock.location.search = "?"
		
		var root = mock.document.createElement("div")
		var initCount = 0
		
		var a = {}
		a.controller = function() {m.redraw.strategy("diff")}
		a.view = function() {
			return m("a", {config: function(el, init, ctx) {
				ctx.retain = false
				if (!init) initCount++
			}})
		}
		
		var b = {}
		b.controller = function() {m.redraw.strategy("diff")}
		b.view = a.view

		m.route(root, "/a", {
			"/a": a,
			"/b": b,
		})
		mock.requestAnimationFrame.$resolve()
		
		m.route("/b")
		
		mock.requestAnimationFrame.$resolve()
		
		return initCount == 2
	})
	test(function() {
		mock.requestAnimationFrame.$resolve()
		mock.location.search = "?"
		
		var root = mock.document.createElement("div")
		var initCount = 0
		
		var a = {}
		a.controller = function() {}
		a.view = function() {
			return m("div", m("a", {config: function(el, init, ctx) {
				ctx.retain = true
				if (!init) initCount++
			}}))
		}
		
		var b = {}
		b.controller = function() {}
		b.view = function() {
			return m("section", m("a", {config: function(el, init, ctx) {
				ctx.retain = true
				if (!init) initCount++
			}}))
		}

		m.route(root, "/a", {
			"/a": a,
			"/b": b,
		})
		mock.requestAnimationFrame.$resolve()
		
		m.route("/b")
		
		mock.requestAnimationFrame.$resolve()
		
		return initCount == 1
	})
	test(function() {
		mock.requestAnimationFrame.$resolve()
		mock.location.search = "?"
		
		var root = mock.document.createElement("div")
		var initCount = 0
		
		var a = {}
		a.controller = function() {}
		a.view = function() {
			return m("div", m("a", {config: function(el, init, ctx) {
				ctx.retain = false
				if (!init) initCount++
			}}))
		}
		
		var b = {}
		b.controller = function() {}
		b.view = function() {
			return m("section", m("a", {config: function(el, init, ctx) {
				ctx.retain = false
				if (!init) initCount++
			}}))
		}

		m.route(root, "/a", {
			"/a": a,
			"/b": b,
		})
		mock.requestAnimationFrame.$resolve()
		
		m.route("/b")
		
		mock.requestAnimationFrame.$resolve()
		
		return initCount == 2
	})
	test(function() {
		mock.requestAnimationFrame.$resolve()
		mock.location.search = "?"
		
		var root = mock.document.createElement("div")
		var initCount = 0
		
		var a = {}
		a.controller = function() {}
		a.view = function() {
			return m("div", m("a", {config: function(el, init, ctx) {
				if (!init) initCount++
			}}))
		}
		
		var b = {}
		b.controller = function() {}
		b.view = function() {
			return m("section", m("a", {config: function(el, init, ctx) {
				if (!init) initCount++
			}}))
		}

		m.route(root, "/a", {
			"/a": a,
			"/b": b,
		})
		mock.requestAnimationFrame.$resolve()
		
		m.route("/b")
		
		mock.requestAnimationFrame.$resolve()
		
		return initCount == 2
	})
	test(function() {
		mock.requestAnimationFrame.$resolve()
		mock.location.search = "?"
		
		var root = mock.document.createElement("div")
		var initCount = 0
		
		var a = {}
		a.controller = function() {m.redraw.strategy("diff")}
		a.view = function() {
			return m("div", m("a", {config: function(el, init, ctx) {
				ctx.retain = true
				if (!init) initCount++
			}}))
		}
		
		var b = {}
		b.controller = function() {m.redraw.strategy("diff")}
		b.view = function() {
			return m("section", m("a", {config: function(el, init, ctx) {
				ctx.retain = true
				if (!init) initCount++
			}}))
		}

		m.route(root, "/a", {
			"/a": a,
			"/b": b,
		})
		mock.requestAnimationFrame.$resolve()
		
		m.route("/b")
		
		mock.requestAnimationFrame.$resolve()
		
		return initCount == 1
	})
	test(function() {
		mock.requestAnimationFrame.$resolve()
		mock.location.search = "?"
		
		var root = mock.document.createElement("div")
		var initCount = 0
		
		var a = {}
		a.controller = function() {m.redraw.strategy("diff")}
		a.view = function() {
			return m("div", m("a", {config: function(el, init, ctx) {
				ctx.retain = false
				if (!init) initCount++
			}}))
		}
		
		var b = {}
		b.controller = function() {m.redraw.strategy("diff")}
		b.view = function() {
			return m("section", m("a", {config: function(el, init, ctx) {
				ctx.retain = false
				if (!init) initCount++
			}}))
		}

		m.route(root, "/a", {
			"/a": a,
			"/b": b,
		})
		mock.requestAnimationFrame.$resolve()
		
		m.route("/b")
		
		mock.requestAnimationFrame.$resolve()
		
		return initCount == 2
	})
	test(function() {
		mock.requestAnimationFrame.$resolve()
		mock.location.search = "?"
		
		var root = mock.document.createElement("div")
		var initCount = 0
		
		var a = {}
		a.controller = function() {m.redraw.strategy("diff")}
		a.view = function() {
			return m("div", m("a", {config: function(el, init, ctx) {
				if (!init) initCount++
			}}))
		}
		
		var b = {}
		b.controller = function() {m.redraw.strategy("diff")}
		b.view = function() {
			return m("section", m("a", {config: function(el, init, ctx) {
				if (!init) initCount++
			}}))
		}

		m.route(root, "/a", {
			"/a": a,
			"/b": b,
		})
		mock.requestAnimationFrame.$resolve()
		
		m.route("/b")
		
		mock.requestAnimationFrame.$resolve()
		
		return initCount == 1
	})
	//end m.route

	//m.prop
	test(function() {
		var prop = m.prop("test")
		return prop() === "test"
	})
	test(function() {
		var prop = m.prop("test")
		prop("foo")
		return prop() === "foo"
	})
	test(function() {
		var prop = m.prop("test")
		return JSON.stringify(prop) === '"test"'
	})
	test(function() {
		var obj = {prop: m.prop("test")}
		return JSON.stringify(obj) === '{"prop":"test"}'
	})
	test(function() {
		var defer = m.deferred()
		var prop = m.prop(defer.promise)
		defer.resolve("test")

		return prop() === "test"
	})
	test(function() {
		var defer = m.deferred()
		var prop = m.prop(defer.promise).then(function () {
			return "test2"
		})
		defer.resolve("test")

		return prop() === "test2"
	})
	test(function() {
		var prop = m.prop(null)
		return prop() === null
	})

	//m.request
	test(function() {
		var prop = m.request({method: "GET", url: "test"})
		mock.XMLHttpRequest.$instances.pop().onreadystatechange()
		return prop().method === "GET" && prop().url === "test"
	})
	test(function() {
		var prop = m.request({method: "GET", url: "test"}).then(function(value) {return "foo"})
		mock.XMLHttpRequest.$instances.pop().onreadystatechange()
		return prop() === "foo"
	})
	test(function() {
		var prop = m.request({method: "POST", url: "http://domain.com:80", data: {}}).then(function(value) {return value})
		mock.XMLHttpRequest.$instances.pop().onreadystatechange()
		return prop().url === "http://domain.com:80"
	})
	test(function() {
		var prop = m.request({method: "POST", url: "http://domain.com:80/:test1", data: {test1: "foo"}}).then(function(value) {return value})
		mock.XMLHttpRequest.$instances.pop().onreadystatechange()
		return prop().url === "http://domain.com:80/foo"
	})
	test(function() {
		var error = m.prop("no error")
		var prop = m.request({method: "GET", url: "test", deserialize: function() {throw new Error("error occurred")}}).then(null, error)
		mock.XMLHttpRequest.$instances.pop().onreadystatechange()
		return prop().message === "error occurred" && error().message === "error occurred"
	})
	test(function() {
		var error = m.prop("no error"), exception
		var prop = m.request({method: "GET", url: "test", deserialize: function() {throw new TypeError("error occurred")}}).then(null, error)
		try {mock.XMLHttpRequest.$instances.pop().onreadystatechange()}
		catch (e) {exception = e}
		m.endComputation()
		return prop() === undefined && error() === "no error" && exception.message == "error occurred"
	})
	test(function() {
		var error = m.prop("no error")
		var prop = m.request({method: "POST", url: "test", data: {foo: 1}}).then(null, error)
		var xhr = mock.XMLHttpRequest.$instances.pop()
		xhr.onreadystatechange()
		return xhr.$headers["Content-Type"] == "application/json; charset=utf-8"
	})
	test(function() {
		var error = m.prop("no error")
		var prop = m.request({method: "POST", url: "test"}).then(null, error)
		var xhr = mock.XMLHttpRequest.$instances.pop()
		xhr.onreadystatechange()
		return xhr.$headers["Content-Type"] === undefined
	})
	test(function() {
		var prop = m.request({method: "POST", url: "test", initialValue: "foo"}).then(function(data) { return data; })
		var initialValue = prop();
		mock.XMLHttpRequest.$instances.pop().onreadystatechange()

		return initialValue === "foo"
	})
	test(function() {
		var prop = m.request({method: "POST", url: "test", initialValue: "foo"})
		var initialValue = prop();
		mock.XMLHttpRequest.$instances.pop().onreadystatechange()

		return initialValue === "foo"
	})
	test(function() {
		var prop = m.request({method: "POST", url: "test", initialValue: "foo"}).then(function(value) {return "bar"})
		mock.XMLHttpRequest.$instances.pop().onreadystatechange()
		return prop() === "bar"
	})
	test(function() {
		var prop = m.request({method: "GET", url: "test", data: {foo: 1}})
		mock.XMLHttpRequest.$instances.pop().onreadystatechange()
		return prop().url === "test?foo=1"
	})
	test(function() {
		var prop = m.request({method: "POST", url: "test", data: {foo: 1}})
		mock.XMLHttpRequest.$instances.pop().onreadystatechange()
		return prop().url === "test"
	})
	test(function() {
		var prop = m.request({method: "GET", url: "test", data: {foo: [1, 2]}})
		mock.XMLHttpRequest.$instances.pop().onreadystatechange()
		return prop().url === "test?foo%5B%5D=1&foo%5B%5D=2"
	})

	// m.request over jsonp
	test(function(){
		// script tags cannot be appended directly on the document
		var body = mock.document.createElement("body")
		mock.document.body = body
		mock.document.appendChild(body)

		var	error = m.prop("no error")
		var data
		var req = m.request({url: "/test", dataType: "jsonp"}).then(function(received) {data = received}, error)
		var callbackKey = Object.keys(mock).filter(function(globalKey){
			return globalKey.indexOf("mithril_callback") > -1
		}).pop()
		var scriptTag = [].slice.call(mock.document.getElementsByTagName("script")).filter(function(script){
			return script.src.indexOf(callbackKey) > -1
		}).pop()
		mock[callbackKey]({foo: "bar"})
		mock.document.removeChild(body)
		return scriptTag.src.indexOf("/test?callback=mithril_callback") > -1 && data.foo == "bar"
	})
	test(function(){
		// script tags cannot be appended directly on the document
		var body = mock.document.createElement("body")
		mock.document.body = body
		mock.document.appendChild(body)

		var	error = m.prop("no error")
		var data
		var req = m.request({url: "/test", dataType: "jsonp", callbackKey: "jsonpCallback"}).then(function(received) {data = received}, error);
		var callbackKey = Object.keys(mock).filter(function(globalKey){
			return globalKey.indexOf("mithril_callback") > -1
		}).pop()
		var scriptTag = [].slice.call(mock.document.getElementsByTagName("script")).filter(function(script){
			return script.src.indexOf(callbackKey) > -1
		}).pop()
		mock[callbackKey]({foo: "bar1"})
		mock.document.removeChild(body)
		return scriptTag.src.indexOf("/test?jsonpCallback=mithril_callback") > -1 && data.foo == "bar1"
	})
	test(function(){
		var body = mock.document.createElement("body")
		mock.document.body = body
		mock.document.appendChild(body)

		var req = m.request({url: "/test", dataType: "jsonp"})
		var callbackKey = Object.keys(mock).filter(function(globalKey){
			return globalKey.indexOf("mithril_callback") > -1
		}).pop()
		var scriptTag = [].slice.call(mock.document.getElementsByTagName("script")).filter(function(script){
			return script.src.indexOf(callbackKey) > -1
		}).pop();
		mock[callbackKey]({foo: "bar1"})
		var out = {foo: "bar1"}
		mock.document.removeChild(body)
		return JSON.stringify(out) === JSON.stringify(req())
	})
	test(function(){
		var body = mock.document.createElement("body")
		mock.document.body = body
		mock.document.appendChild(body)

		var req = m.request({url: "/test", dataType: "jsonp", data: {foo: "bar"}})
		var callbackKey = Object.keys(mock).filter(function(globalKey){
			return globalKey.indexOf("mithril_callback") > -1
		}).pop()
		var scriptTag = [].slice.call(mock.document.getElementsByTagName("script")).filter(function(script){
			return script.src.indexOf(callbackKey) > -1
		}).pop();
		mock[callbackKey]({foo: "bar"})
		return scriptTag.src.indexOf("foo=bar") > -1
	})
	test(function(){
		var body = mock.document.createElement("body");
		mock.document.body = body;
		mock.document.appendChild(body);

		var _window = mock;
		var error = m.prop(false);
		var req = m.request({url: "/test", dataType: "jsonp", method: "GET", data: {foo: "bar"}});
		var callbackKey = Object.keys(mock).filter(function(globalKey){
			return globalKey.indexOf("mithril_callback") > -1
		}).pop()
		var scriptTag = [].slice.call(mock.document.getElementsByTagName("script")).filter(function(script){
			return script.src.indexOf(callbackKey) > -1
		}).pop();
		mock[callbackKey]({foo: "bar"})
		mock.document.removeChild(body);
		return scriptTag.src.match(/foo=bar/g).length == 1;
	})

	//m.deferred
	test(function() {
		var value
		var deferred = m.deferred()
		deferred.promise.then(function(data) {value = data})
		deferred.resolve("test")
		return value === "test"
	})
	test(function() {
		var value
		var deferred = m.deferred()
		deferred.promise.then(function(data) {return "foo"}).then(function(data) {value = data})
		deferred.resolve("test")
		return value === "foo"
	})
	test(function() {
		var value
		var deferred = m.deferred()
		deferred.promise.then(null, function(data) {value = data})
		deferred.reject("test")
		return value === "test"
	})
	test(function() {
		var value
		var deferred = m.deferred()
		deferred.promise.then(null, function(data) {return "foo"}).then(function(data) {value = data})
		deferred.reject("test")
		return value === "foo"
	})
	test(function() {
		var value1, value2
		var deferred = m.deferred()
		deferred.promise.then(function(data) {throw new Error}).then(function(data) {value1 = 1}, function(data) {value2 = data})
		deferred.resolve("test")
		return value1 === undefined && value2 instanceof Error
	})
	test(function() {
		//Let unchecked exceptions bubble up in order to allow meaningful error messages in common cases like null reference exceptions due to typos
		//An unchecked exception is defined as an object that is a subclass of Error (but not a direct instance of Error itself) - basically anything that can be thrown without an explicit `throw` keyword and that we'd never want to programmatically manipulate. In other words, an unchecked error is one where we only care about its line number and where the only reasonable way to deal with it is to change the buggy source code that caused the error to be thrown in the first place.
		//By contrast, a checked exception is defined as anything that is explicitly thrown via the `throw` keyword and that can be programmatically handled, for example to display a validation error message on the UI. If an exception is a subclass of Error for whatever reason, but it is meant to be handled as a checked exception (i.e. follow the rejection rules for A+), it can be rethrown as an instance of Error
		//This test tests two implementation details that differ from the Promises/A+ spec:
		//1) A+ requires the `then` callback to be called in a different event loop from the resolve call, i.e. it must be asynchronous (this requires a setImmediate polyfill, which cannot be implemented in a reasonable way for Mithril's purpose - the possible polyfills are either too big or too slow)
		//2) A+ swallows exceptions in a unrethrowable way, i.e. it's not possible to see default error messages on the console for runtime errors thrown from within a promise chain
		var value1, value2, value3
		var deferred = m.deferred()
		try {
			deferred.promise
				.then(function(data) {foo.bar.baz}) //throws ReferenceError
				.then(function(data) {value1 = 1}, function(data) {value2 = data})
			deferred.resolve("test")
		}
		catch (e) {value3 = e}
		return value1 === undefined && value2 === undefined && (value3 instanceof ReferenceError || value3 instanceof TypeError)
	})
	test(function() {
		var deferred1 = m.deferred()
		var deferred2 = m.deferred()
		var value1, value2
		deferred1.promise.then(function(data) {
			value1 = data
			return deferred2.promise
		}).then(function(data) {
			value2 = data
		})
		deferred1.resolve(1)
		deferred2.resolve(2)
		return value1 === 1 && value2 === 2
	})
	test(function() {
		//https://github.com/lhorie/mithril.js/issues/80
		var deferred = m.deferred(), value
		deferred.resolve(1)
		deferred.promise.then(function(data) {
			value = data
		})
		return value === 1
	})
	test(function() {
		//https://github.com/lhorie/mithril.js/issues/80
		var deferred = m.deferred(), value
		deferred.reject(1)
		deferred.promise.then(null, function(data) {
			value = data
		})
		return value === 1
	})
	test(function() {
		//https://github.com/lhorie/mithril.js/issues/80
		var deferred = m.deferred(), value
		deferred.resolve(1)
		deferred.resolve(2)
		deferred.promise.then(function(data) {
			value = data
		})
		return value === 1
	})
	test(function() {
		//https://github.com/lhorie/mithril.js/issues/80
		var deferred = m.deferred(), value
		deferred.promise.then(function(data) {
			value = data
		})
		deferred.resolve(1)
		deferred.resolve(2)
		return value === 1
	})
	test(function() {
		//https://github.com/lhorie/mithril.js/issues/80
		var deferred = m.deferred(), value1, value2
		deferred.promise.then(function(data) {
			value1 = data
		}, function(data) {
			value2 = data
		})
		deferred.resolve(1)
		deferred.reject(2)
		return value1 === 1 && value2 === undefined
	})
	test(function() {
		//https://github.com/lhorie/mithril.js/issues/80
		var deferred = m.deferred(), value1, value2
		deferred.promise.then(function() {
			value1 = data
		}, function(data) {
			value2 = data
		})
		deferred.reject(1)
		deferred.resolve(2)
		return value1 === undefined && value2 === 1
	})
	test(function() {
		//https://github.com/lhorie/mithril.js/issues/80
		var deferred = m.deferred(), value
		deferred.promise.then(null, function(data) {
			value = data
		})
		deferred.reject(1)
		deferred.reject(2)
		return value === 1
	})
	test(function() {
		//https://github.com/lhorie/mithril.js/issues/85
		var deferred = m.deferred(), value
		deferred.resolve()
		deferred.promise.then(function(data) {
			value = 1
		})
		return value === 1
	})
	test(function() {
		//https://github.com/lhorie/mithril.js/issues/85
		var deferred = m.deferred(), value
		deferred.reject()
		deferred.promise.then(null, function(data) {
			value = 1
		})
		return value === 1
	})
	test(function() {
		var deferred = m.deferred(), value
		deferred.resolve(1)
		return deferred.promise() === 1
	})
	test(function() {
		var deferred = m.deferred(), value
		var promise = deferred.promise.then(function(data) {return data + 1})
		deferred.resolve(1)
		return promise() === 2
	})
	test(function() {
		var deferred = m.deferred(), value
		deferred.reject(1)
		return deferred.promise() === undefined
	})

	//m.sync
	test(function() {
		var value
		var deferred1 = m.deferred()
		var deferred2 = m.deferred()
		m.sync([deferred1.promise, deferred2.promise]).then(function(data) {value = data})
		deferred1.resolve("test")
		deferred2.resolve("foo")
		return value[0] === "test" && value[1] === "foo"
	})
	test(function() {
		var value
		var deferred1 = m.deferred()
		var deferred2 = m.deferred()
		m.sync([deferred1.promise, deferred2.promise]).then(function(data) {value = data})
		deferred2.resolve("foo")
		deferred1.resolve("test")
		return value[0] === "test" && value[1] === "foo"
	})
	test(function() {
		var value = 1
		m.sync([]).then(function() {value = 2})
		return value == 2
	})
	test(function() {
		var success
		m.sync([]).then(function(value) {success = value instanceof Array})
		return success
	})

	//m.startComputation/m.endComputation
	test(function() {
		mock.requestAnimationFrame.$resolve()

		var root = mock.document.createElement("div")
		var controller = m.module(root, {
			controller: function() {},
			view: function(ctrl) {return ctrl.value}
		})

		mock.requestAnimationFrame.$resolve()

		m.startComputation()
		controller.value = "foo"
		m.endComputation()
		mock.requestAnimationFrame.$resolve()
		return root.childNodes[0].nodeValue === "foo"
	})

	// config context
	test(function() {
		var root = mock.document.createElement("div")

		var success = false;
		m.render(root, m("div", {config: function(elem, isInitialized, ctx) {ctx.data=1}}));
		m.render(root, m("div", {config: function(elem, isInitialized, ctx) {success = ctx.data===1}}));
		return success;
	})

	// more complex config context
	test(function() {
		var root = mock.document.createElement("div")

		var idx = 0;
		var success = true;
		var statefulConfig = function(elem, isInitialized, ctx) {ctx.data=idx++}
		var node = m("div", {config: statefulConfig});
		m.render(root, [node, node]);

		idx = 0;
		var checkConfig = function(elem, isInitialized, ctx) {
			success = success && (ctx.data === idx++)
		}
		node = m("div", {config: checkConfig});
		m.render(root, [node, node]);
		return success;
	})

	//console.log presence
	test(function() {
		return m.deps.factory.toString().indexOf("console") < 0
	})
	test(function() {
		return m.deps.factory.toString().indexOf("document.write") < 0
	})
}

//mock
testMithril(mock.window);

test.print(function(value) {console.log(value)})<|MERGE_RESOLUTION|>--- conflicted
+++ resolved
@@ -87,7 +87,6 @@
 		return unloaded
 	})
 	test(function() {
-<<<<<<< HEAD
 		//module should pass args to both controller and view
 		mock.requestAnimationFrame.$resolve()
 
@@ -294,20 +293,6 @@
 		
 		list.reverse()
 		m.redraw(true)
-=======
-		var root = mock.document.createElement("div")
-		var module = {}, unloaded = false
-		module.controller = function() {
-			this.onunload = function() {unloaded = true}
-		}
-		module.view = function() {}
-		m.module(root, module)
-		m.module(root, {controller: function() {}, view: function() {}})
-		
-		return unloaded === true
-	})
-	m.redraw.strategy(undefined) //teardown for m.module tests
->>>>>>> 71a19a27
 
 		mock.requestAnimationFrame.$resolve()
 		
@@ -491,6 +476,19 @@
 
 		return count === 3
 	})
+	test(function() {
+		var root = mock.document.createElement("div")
+		var module = {}, unloaded = false
+		module.controller = function() {
+			this.onunload = function() {unloaded = true}
+		}
+		module.view = function() {}
+		m.module(root, module)
+		m.module(root, {controller: function() {}, view: function() {}})
+		
+		return unloaded === true
+	})
+	m.redraw.strategy(undefined) //teardown for m.module tests
 	
 	//m.withAttr
 	test(function() {
