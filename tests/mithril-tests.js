--- conflicted
+++ resolved
@@ -1567,7 +1567,6 @@
 		mock.document.appendChild(body);
 
 		var	error = m.prop("no error");
-<<<<<<< HEAD
 		var data
 		var req = m.request({url: "/test", dataType: "jsonp"}).then(function(received) {data = received}, error);
 		var callbackKey = Object.keys(mock).filter(function(globalKey){
@@ -1577,28 +1576,6 @@
 			return script.src.indexOf(callbackKey) > -1
 		}).pop();
 		mock[callbackKey]({foo: "bar"})
-=======
-		var req = m.request({
-			url: "/test",
-			dataType: "jsonp",
-			background: true
-		}).then(null, error);
-		var callbackKeys = [];
-		Object.keys(_window).forEach(function(globalKey){
-			if(globalKey.indexOf("mithril_callback") > -1)
-				callbackKeys.push(globalKey);
-		});
-		var foundScriptTag = false, scriptTag = null;
-		mock.document.getElementsByTagName("script").forEach(function(script){
-			if(!scriptTag && script.src.indexOf(callbackKeys[0]) > -1)
-				scriptTag = script;
-		});
-		if(scriptTag){
-			foundScriptTag = true;
-			delete _window[callbackKeys[0]];
-			mock.document.body.removeChild(scriptTag);
-		}
->>>>>>> 3dc6f1e1
 		mock.document.removeChild(body);
 		return scriptTag.src.indexOf("/test?callback=mithril_callback") > -1 && data.foo == "bar";
 	})
