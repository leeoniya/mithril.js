## Change Log

<<<<<<< HEAD
=======
[v0.1.1](/mithril/archive/v0.1.1) - maintenance

### News:

-	Mithril is now available at [cdnjs](http://cdnjs.com/libraries/mithril/) and [jsdelivr](http://www.jsdelivr.com/#!mithril)

### Bug Fixes:

-	`m.route.param` now resets on route change correctly [#15](https://github.com/lhorie/mithril.js/issues/15)
-	`m.render` now correctly ignores undefined values in the virtual tree[#16](https://github.com/lhorie/mithril.js/issues/16)
-	errors thrown in promises now cause downstreams to be rejected [#1](https://github.com/lhorie/mithril.js/issues/1)

### Breaking changes:

-	changed default value for `xhr.withCredentials` from `true` to `false` for `m.request`, since public APIs are more common than auth-walled ones. [#14](https://github.com/lhorie/mithril.js/issues/14)

	In order to configure this flag, the following configuration should be used:
	
	```javascript
	var privateAPI = function(xhr) {xhr.withCredentials = true};
	
	m.request({method: "GET", url: "http://foo.com/api", config: privateAPI});
	```

---

>>>>>>> 8732df1e
[v0.1](/mithril/archive/v0.1) - Initial release<|MERGE_RESOLUTION|>--- conflicted
+++ resolved
@@ -1,7 +1,5 @@
 ## Change Log
 
-<<<<<<< HEAD
-=======
 [v0.1.1](/mithril/archive/v0.1.1) - maintenance
 
 ### News:
@@ -28,5 +26,4 @@
 
 ---
 
->>>>>>> 8732df1e
 [v0.1](/mithril/archive/v0.1) - Initial release