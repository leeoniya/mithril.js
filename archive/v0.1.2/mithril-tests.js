new function(window) {
	var selectorCache = {}
	var type = {}.toString
	var parser = /(?:(^|#|\.)([^#\.\[\]]+))|(\[.+?\])/g, attrParser = /\[(.+?)(?:=("|'|)(.+?)\2)?\]/
	
	Mithril = m = function() {
		var args = arguments
		var hasAttrs = type.call(args[1]) == "[object Object]"
		var attrs = hasAttrs ? args[1] : {}
		var classAttrName = "class" in attrs ? "class" : "className"
		var cell = selectorCache[args[0]]
		if (cell === undefined) {
			selectorCache[args[0]] = cell = {tag: "div", attrs: {}}
			var match, classes = []
			while (match = parser.exec(args[0])) {
				if (match[1] == "") cell.tag = match[2]
				else if (match[1] == "#") cell.attrs.id = match[2]
				else if (match[1] == ".") classes.push(match[2])
				else if (match[3][0] == "[") {
					var pair = attrParser.exec(match[3])
					cell.attrs[pair[1]] = pair[3] || true
				}
			}
			if (classes.length > 0) cell.attrs[classAttrName] = classes.join(" ")
		}
		cell = clone(cell)
		cell.attrs = clone(cell.attrs)
		cell.children = hasAttrs ? args[2] : args[1]
		for (var attrName in attrs) {
			if (attrName == classAttrName) cell.attrs[attrName] = (cell.attrs[attrName] || "") + " " + attrs[attrName]
			else cell.attrs[attrName] = attrs[attrName]
		}
		return cell
	}
	function build(parent, data, cached, namespace) {
		if (data === null || data === undefined) return
		
		var cachedType = type.call(cached), dataType = type.call(data)
		if (cachedType != dataType) {
			if (cached !== null && cached !== undefined) clear(cached.nodes)
			cached = new data.constructor
			cached.nodes = []
		}
		
		if (dataType == "[object Array]") {
			var nodes = [], intact = cached.length === data.length
			for (var i = 0; i < data.length; i++) {
				var item = build(parent, data[i], cached[i], namespace)
				if (item === undefined) continue
				if (!item.nodes.intact) intact = false
				cached[i] = item
			}
			if (!intact) {
				for (var i = 0; i < data.length; i++) if (cached[i] !== undefined) nodes = nodes.concat(cached[i].nodes)
				for (var i = nodes.length, node; node = cached.nodes[i]; i++) if (node.parentNode !== null) node.parentNode.removeChild(node)
				for (var i = cached.nodes.length, node; node = nodes[i]; i++) if (node.parentNode === null) parent.appendChild(node)
				cached.length = data.length
				cached.nodes = nodes
			}
		}
		else if (dataType == "[object Object]") {
			if (typeof data.tag != "string") return
			if (data.tag != cached.tag || Object.keys(data.attrs).join() != Object.keys(cached.attrs).join()) clear(cached.nodes)
			
			var node, isNew = cached.nodes.length === 0
			if (data.tag === "svg") namespace = "http://www.w3.org/2000/svg"
			if (isNew) {
				node = namespace === undefined ? window.document.createElement(data.tag) : window.document.createElementNS(namespace, data.tag)
				cached = {tag: data.tag, attrs: setAttributes(node, data.attrs, {}, namespace), children: build(node, data.children, cached.children, namespace), nodes: [node]}
				parent.appendChild(node)
			}
			else {
				node = cached.nodes[0]
				setAttributes(node, data.attrs, cached.attrs, namespace)
				cached.children = build(node, data.children, cached.children, namespace)
				cached.nodes.intact = true
				parent.appendChild(node)
			}
			if (type.call(data.attrs["config"]) == "[object Function]") data.attrs["config"](node, !isNew)
		}
		else {
			var node
			if (cached.nodes.length === 0) {
				if (data.$trusted) {
					var lastChild = parent.lastChild
					parent.insertAdjacentHTML("beforeend", data)
					node = lastChild ? lastChild.nextSibling : parent.firstChild
				}
				else {
					node = window.document.createTextNode(data)
					parent.appendChild(node)
				}
				cached = "string number boolean".indexOf(typeof data) > -1 ? new data.constructor(data) : data
				cached.nodes = [node]
			}
			else if (cached.valueOf() !== data.valueOf()) {
				if (data.$trusted) {
					var current = cached.nodes[0], nodes = [current]
					if (current) {
						while (current = current.nextSibling) nodes.push(current)
						clear(nodes)
						var lastChild = parent.lastChild
						parent.insertAdjacentHTML("beforeend", data)
						node = lastChild ? lastChild.nextSibling : parent.firstChild
					}
					else parent.innerHTML = data
				}
				else {
					node = cached.nodes[0]
					parent.appendChild(node)
					node.nodeValue = data
				}
				cached = new data.constructor(data)
				cached.nodes = [node]
			}
			else cached.nodes.intact = true
		}
		
		return cached
	}
	function setAttributes(node, dataAttrs, cachedAttrs, namespace) {
		for (var attrName in dataAttrs) {
			var dataAttr = dataAttrs[attrName]
			if (!(attrName in cachedAttrs) || (cachedAttrs[attrName] !== dataAttr) || node === window.document.activeElement) {
				cachedAttrs[attrName] = dataAttr
				if (attrName == "config") continue
				if (attrName.indexOf("on") == 0 && typeof dataAttr == "function") dataAttr = autoredraw(dataAttr, node)
				if (attrName == "style") for (var rule in dataAttr) node.style[rule] = dataAttr[rule]
				else if (attrName in node && namespace === undefined) node[attrName] = dataAttr
				else if (namespace !== undefined && attrName === "href") node.setAttributeNS("http://www.w3.org/1999/xlink", "href", dataAttr)
				else node.setAttribute(attrName, dataAttr)
			}
		}
		return cachedAttrs
	}
	function clear(nodes) {
		for (var i = 0; i < nodes.length; i++) nodes[i].parentNode.removeChild(nodes[i])
		nodes.length = 0
	}
	function clone(object) {
		var result = {}
		for (var prop in object) result[prop] = object[prop]
		return result
	}
	function autoredraw(callback, object) {
		return function() {
			m.startComputation()
			var output = callback.apply(object || window, arguments)
			m.endComputation()
			return output
		}
	}
	
	var html
	var documentNode = {
		insertAdjacentHTML: function(_, data) {
			window.document.write(data)
			window.document.close()
		},
		appendChild: function(node) {
			if (html === undefined) html = window.document.createElement("html")
			if (node.nodeName == "HTML") html = node
			else html.appendChild(node)
			if (window.document.documentElement !== html) {
				window.document.replaceChild(html, window.document.documentElement)
			}
		}
	}
	var nodeCache = [], cellCache = {}
	m.render = function(root, cell) {
		var index = nodeCache.indexOf(root)
		var id = index < 0 ? nodeCache.push(root) - 1 : index
		var node = root == window.document || root == window.document.documentElement ? documentNode : root
		cellCache[id] = build(node, cell, cellCache[id])
	}
	
	m.trust = function(value) {
		value = new String(value)
		value.$trusted = true
		return value
	}
	
	var currentRoot, currentModule = {view: function() {}}, currentController = {}, now = 0, lastRedraw = 0, lastRedrawId = 0
	m.module = function(root, module) {
		m.startComputation()
		currentRoot = root
		currentModule = module
		currentController = new module.controller
		m.endComputation()
	}
	m.redraw = function() {
		m.render(currentRoot || window.document, currentModule.view(currentController))
		lastRedraw = now
	}
	function redraw() {
		now = window.performance && window.performance.now ? window.performance.now() : new window.Date().getTime()
		if (now - lastRedraw > 16) m.redraw()
		else {
			var cancel = window.cancelAnimationFrame || window.clearTimeout
			var defer = window.requestAnimationFrame || window.setTimeout
			cancel(lastRedrawId)
			lastRedrawId = defer(m.redraw, 0)
		}
	}
	
	var pendingRequests = 0, computePostRedrawHook = null
	m.startComputation = function() {pendingRequests++}
	m.endComputation = function() {
		pendingRequests = Math.max(pendingRequests - 1, 0)
		if (pendingRequests == 0) {
			redraw()
			if (computePostRedrawHook) {
				computePostRedrawHook()
				computePostRedrawHook = null
			}
		}
	}
	
	m.withAttr = function(prop, withAttrCallback) {
		return function(e) {withAttrCallback(prop in e.currentTarget ? e.currentTarget[prop] : e.currentTarget.getAttribute(prop))}
	}
	
	//routing
	var modes = {pathname: "", hash: "#", search: "?"}
	var redirect = function() {}, routeParams = {}
	m.route = function() {
		if (arguments.length == 3) {
			var root = arguments[0], defaultRoute = arguments[1], router = arguments[2]
			redirect = function(source) {
				var path = source.slice(modes[m.route.mode].length)
				if (!routeByValue(root, router, path)) {
					m.route(defaultRoute, true)
				}
			}
			var listener = m.route.mode == "hash" ? "onhashchange" : "onpopstate"
			window[listener] = function() {
				redirect(window.location[m.route.mode])
			}
			computePostRedrawHook = scrollToHash
			window[listener]()
		}
		else if (arguments[0].addEventListener) {
			var element = arguments[0]
			var isInitialized = arguments[1]
			if (!isInitialized) {
				element.removeEventListener("click", routeUnobtrusive)
				element.addEventListener("click", routeUnobtrusive)
			}
		}
		else if (typeof arguments[0] == "string") {
			var route = arguments[0]
			var shouldReplaceHistoryEntry = arguments[1] === true
			if (window.history.pushState) {
				computePostRedrawHook = function() {
					window.history[shouldReplaceHistoryEntry ? "replaceState" : "pushState"](null, window.document.title, modes[m.route.mode] + route)
					scrollToHash()
				}
				redirect(modes[m.route.mode] + route)
			}
			else window.location[m.route.mode] = route
		}
	}
	m.route.param = function(key) {return routeParams[key]}
	m.route.mode = "search"
	function routeByValue(root, router, path) {
		routeParams = {}
		for (var route in router) {
			if (route == path) return !void m.module(root, router[route])
			
			var matcher = new RegExp("^" + route.replace(/:[^\/]+/g, "([^\\/]+)") + "$")
			if (matcher.test(path)) {
				return !void path.replace(matcher, function() {
					var keys = route.match(/:[^\/]+/g)
					var values = [].slice.call(arguments, 1, -2)
					for (var i = 0; i < keys.length; i++) routeParams[keys[i].slice(1)] = values[i]
					m.module(root, router[route])
				})
			}
		}
	}
	function routeUnobtrusive(e) {
		e.preventDefault()
		m.route(e.currentTarget.getAttribute("href"))
	}
	function scrollToHash() {
		if (m.route.mode != "hash" && window.location.hash) window.location.hash = window.location.hash
	}
	
	//model
	m.prop = function(store) {
		return function() {
			if (arguments.length) store = arguments[0]
			return store
		}
	}

	m.deferred = function() {
		var resolvers = [], rejecters = []
		var object = {
			resolve: function(value) {
				for (var i = 0; i < resolvers.length; i++) resolvers[i](value)
			},
			reject: function(value) {
				for (var i = 0; i < rejecters.length; i++) rejecters[i](value)
			},
			promise: m.prop()
		}
		object.promise.resolvers = resolvers
		object.promise.then = function(success, error) {
			var next = m.deferred()
			if (!success) success = identity
			if (!error) error = identity
			function push(list, method, callback) {
				list.push(function(value) {
					try {
						var result = callback(value)
						next[method](result !== undefined ? result : value)
					}
					catch (e) {
						if (e instanceof Error && e.constructor !== Error) throw e
						else next.reject(e)
					}
				})
			}
			push(resolvers, "resolve", success)
			push(rejecters, "reject", error)
			return next.promise
		}
		return object
	}
	m.sync = function(args) {
		var method = "resolve"
		function synchronizer(resolved) {
			return function(value) {
				results.push(value)
				if (!resolved) method = "reject"
				if (results.length == args.length) {
					deferred.promise(results)
					deferred[method](results)
				}
				return value
			}
		}
		
		var deferred = m.deferred()
		var results = []
		for (var i = 0; i < args.length; i++) {
			args[i].then(synchronizer(true), synchronizer(false))
		}
		return deferred.promise
	}
	function identity(value) {return value}

	function ajax(options) {
		var xhr = window.XDomainRequest ? new window.XDomainRequest : new window.XMLHttpRequest
		xhr.open(options.method, options.url, true, options.user, options.password)
		xhr.onload = typeof options.onload == "function" ? options.onload : function() {}
		xhr.onerror = typeof options.onerror == "function" ? options.onerror : function() {}
		if (typeof options.config == "function") options.config(xhr, options)
		xhr.send(options.data)
		return xhr
	}
	function querystring(object, prefix) {
		var str = []
		for(var prop in object) {
			var key = prefix ? prefix + "[" + prop + "]" : prop, value = object[prop]
			str.push(typeof value == "object" ? querystring(value, key) : encodeURIComponent(key) + "=" + encodeURIComponent(value))
		}
		return str.join("&")
	}
	function bindData(xhrOptions, data, serialize) {
		if (data && Object.keys(data).length > 0) {
			if (xhrOptions.method == "GET") {
				xhrOptions.url = xhrOptions.url + (xhrOptions.url.indexOf("?") < 0 ? "?" : "&") + querystring(data)
			}
			else xhrOptions.data = serialize(data)
		}
		return xhrOptions
	}
	function parameterizeUrl(url, data) {
		var tokens = url.match(/:\w+/g)
		if (tokens && data) {
			for (var i = 0; i < tokens.length; i++) {
				var key = tokens[i].slice(1)
				url = url.replace(tokens[i], data[key])
				delete data[key]
			}
		}
		return url
	}

	m.request = function(xhrOptions) {
		m.startComputation()
		var deferred = m.deferred()
		var serialize = xhrOptions.serialize || JSON.stringify
		var deserialize = xhrOptions.deserialize || JSON.parse
		xhrOptions.url = parameterizeUrl(xhrOptions.url, xhrOptions.data)
		xhrOptions = bindData(xhrOptions, xhrOptions.data, serialize)
		xhrOptions.onload = xhrOptions.onerror = function(e) {
			var unwrap = (e.type == "load" ? xhrOptions.unwrapSuccess : xhrOptions.unwrapError) || identity
			var response = unwrap(deserialize(e.target.responseText))
			if (response instanceof Array && xhrOptions.type) {
				for (var i = 0; i < response.length; i++) response[i] = new xhrOptions.type(response[i])
			}
			else if (xhrOptions.type) response = new xhrOptions.type(response)
			deferred.promise(response)
			deferred[e.type == "load" ? "resolve" : "reject"](response)
			m.endComputation()
		}
		ajax(xhrOptions)
		deferred.promise.then = propBinder(deferred.promise)
		return deferred.promise
	}
	function propBinder(promise) {
		var bind = promise.then
		return function(success, error) {
			var next = bind(function(value) {return next(success(value))}, function(value) {return next(error(value))})
			next.then = propBinder(next)
			return next
		}
	}
	
	if (typeof module != "undefined" && module !== null) module.exports = m
	if (typeof define == "function" && define.amd) define(function() {return m})
	
	//testing API
	m.deps = function(mock) {return window = mock}
}(this)
function test(condition) {
	try {if (!condition()) throw new Error}
	catch (e) {console.error(e);test.failures.push(condition)}
	test.total++
}
test.total = 0
test.failures = []
test.print = function(print) {
	for (var i = 0; i < test.failures.length; i++) {
		print(test.failures[i].toString())
	}
	print("tests: " + test.total + "\nfailures: " + test.failures.length)
	
	if (test.failures.length > 0) {
		throw new Error(test.failures.length + " tests did not pass")
	}
}

var mock = {}
mock.window = new function() {
	var window = {}
	window.document = {}
	window.document.childNodes = []
	window.document.createElement = function(tag) {
		return {
			childNodes: [],
			nodeName: tag.toUpperCase(),
			appendChild: window.document.appendChild,
			removeChild: window.document.removeChild,
			replaceChild: window.document.replaceChild,
			setAttribute: function(name, value) {
				this[name] = value.toString()
			},
			setAttributeNS: function(namespace, name, value) {
				this[name] = value.toString()
			},
			getAttribute: function(name, value) {
				return this[name]
			},
			style: {}
		}
	}
	window.document.createElementNS = function(namespace, tag) {
		return window.document.createElement(tag)
	}
	window.document.createTextNode = function(text) {
		return {nodeValue: text.toString()}
	}
	window.document.documentElement = null
	window.document.replaceChild = function(newChild, oldChild) {
		var index = this.childNodes.indexOf(oldChild)
		if (index > -1) this.childNodes.splice(index, 1, newChild)
		else this.childNodes.push(newChild)
		newChild.parentNode = this
		oldChild.parentNode = null
	}
	window.document.appendChild = function(child) {
		this.childNodes.push(child)
		child.parentNode = this
	}
	window.document.removeChild = function(child) {
		var index = this.childNodes.indexOf(child)
		this.childNodes.splice(index, 1)
		child.parentNode = null
	}
	window.performance = new function () {
		var timestamp = 50
		this.$elapse = function(amount) {timestamp += amount}
		this.now = function() {return timestamp}
	}
	window.cancelAnimationFrame = function() {}
	window.requestAnimationFrame = function(callback) {window.requestAnimationFrame.$callback = callback}
	window.requestAnimationFrame.$resolve = function() {
		if (window.requestAnimationFrame.$callback) window.requestAnimationFrame.$callback()
		window.requestAnimationFrame.$callback = null
		window.performance.$elapse(20)
	}
	window.XMLHttpRequest = new function() {
		var request = function() {
			this.open = function(method, url) {
				this.method = method
				this.url = url
			}
			this.send = function() {
				this.responseText = JSON.stringify(this)
				request.$events.push({type: "load", target: this})
			}
		}
		request.$events = []
		return request
	}
	window.location = {search: "", pathname: "", hash: ""},
	window.history = {}
	window.history.pushState = function(data, title, url) {
		window.location.pathname = window.location.search = window.location.hash = url
	},
	window.history.replaceState = function(data, title, url) {
		window.location.pathname = window.location.search = window.location.hash = url
	}
	return window
}
function testMithril(mock) {
	m.deps(mock)
	
	//m
	test(function() {return m("div").tag === "div"})
	test(function() {return m(".foo").tag === "div"})
	test(function() {return m(".foo").attrs.className === "foo"})
	test(function() {return m("[title=bar]").tag === "div"})
	test(function() {return m("[title=bar]").attrs.title === "bar"})
	test(function() {return m("[title=\'bar\']").attrs.title === "bar"})
	test(function() {return m("[title=\"bar\"]").attrs.title === "bar"})
	test(function() {return m("div", "test").children === "test"})
	test(function() {return m("div", ["test"]).children[0] === "test"})
	test(function() {return m("div", {title: "bar"}, "test").attrs.title === "bar"})
	test(function() {return m("div", {title: "bar"}, "test").children === "test"})
	test(function() {return m("div", {title: "bar"}, ["test"]).children[0] === "test"})
	test(function() {return m("div", {title: "bar"}, m("div")).children.tag === "div"})
	test(function() {return m("div", {title: "bar"}, [m("div")]).children[0].tag === "div"})
	test(function() {return m("div", ["a", "b"]).children.length === 2})
	test(function() {return m("div", [m("div")]).children[0].tag === "div"})
	test(function() {return m("div", m("div")).attrs.tag === "div"}) //yes, this is expected behavior: see method signature
	test(function() {return m("div", [undefined]).tag === "div"})
	test(function() {return m("div", [{foo: "bar"}])}) //as long as it doesn't throw errors, it's fine
	test(function() {return m("svg", [m("g")])})
	test(function() {return m("svg", [m("a[href='http://google.com']")])})

	//m.module
	test(function() {
		mock.performance.$elapse(50)
		
		var root1 = mock.document.createElement("div")
		m.module(root1, {
			controller: function() {this.value = "test1"},
			view: function(ctrl) {return ctrl.value}
		})
		
		var root2 = mock.document.createElement("div")
		m.module(root2, {
			controller: function() {this.value = "test2"},
			view: function(ctrl) {return ctrl.value}
		})
		
		mock.requestAnimationFrame.$resolve()
		
		return root1.childNodes[0].nodeValue === "test1" && root2.childNodes[0].nodeValue === "test2"
	})

	//m.withAttr
	test(function() {
		var value
		var handler = m.withAttr("test", function(data) {value = data})
		handler({currentTarget: {test: "foo"}})
		return value === "foo"
	})

	//m.trust
	test(function() {return m.trust("test").valueOf() === "test"})

	//m.render
	test(function() {
		var root = mock.document.createElement("div")
		m.render(root, "test")
		return root.childNodes[0].nodeValue === "test"
	})
	test(function() {
		var root = mock.document.createElement("div")
		m.render(root, m("div", {id: "a"}))
		var elementBefore = root.childNodes[0]
		m.render(root, m("div", {id: "b"}))
		var elementAfter = root.childNodes[0]
		return elementBefore === elementAfter
	})
	test(function() {
		var root = mock.document.createElement("div")
		m.render(root, m("#a"))
		var elementBefore = root.childNodes[0]
		m.render(root, m("#b"))
		var elementAfter = root.childNodes[0]
		return elementBefore === elementAfter
	})
	test(function() {
		var root = mock.document.createElement("div")
		m.render(root, m("div", {id: "a"}))
		var elementBefore = root.childNodes[0]
		m.render(root, m("div", {title: "b"}))
		var elementAfter = root.childNodes[0]
		return elementBefore !== elementAfter
	})
	test(function() {
		var root = mock.document.createElement("div")
		m.render(root, m("#a"))
		var elementBefore = root.childNodes[0]
		m.render(root, m("[title=b]"))
		var elementAfter = root.childNodes[0]
		return elementBefore !== elementAfter
	})
	test(function() {
		var root = mock.document.createElement("div")
		m.render(root, m("#a"))
		var elementBefore = root.childNodes[0]
		m.render(root, "test")
		var elementAfter = root.childNodes[0]
		return elementBefore !== elementAfter
	})
	test(function() {
		var root = mock.document.createElement("div")
		m.render(root, m("div", [undefined]))
		return root.childNodes[0].childNodes.length === 0
	})
	test(function() {
		var root = mock.document.createElement("div")
<<<<<<< HEAD
		m.render(root, m("svg", [m("g")]))
		console.log(root.childNodes[0].childNodes[0])
		return root.childNodes[0].childNodes[0].nodeName === "G"
	})
	test(function() {
		var root = mock.document.createElement("div")
		m.render(root, m("svg", [m("a[href='http://google.com']")]))
		console.log(root.childNodes[0].childNodes[0])
		return root.childNodes[0].childNodes[0].nodeName === "A"
=======
		m.render(root, m("div.classname", [m("a", {href: "/first"})]))
		m.render(root, m("div", [m("a", {href: "/second"})]))
		return root.childNodes[0].childNodes.length == 1
>>>>>>> 58ee32ff
	})

	//m.redraw
	test(function() {
		var controller
		var root = mock.document.createElement("div")
		m.module(root, {
			controller: function() {controller = this},
			view: function(ctrl) {return ctrl.value}
		})
		controller.value = "foo"
		m.redraw()
		return root.childNodes[0].nodeValue === "foo"
	})

	//m.route
	test(function() {
		mock.performance.$elapse(50)
		
		var root = mock.document.createElement("div")
		m.route.mode = "search"
		m.route(root, "/test1", {
			"/test1": {controller: function() {}, view: function() {return "foo"}}
		})
		return mock.location.search == "?/test1" && root.childNodes[0].nodeValue === "foo"
	})
	test(function() {
		mock.performance.$elapse(50)
		
		var root = mock.document.createElement("div")
		m.route.mode = "pathname"
		m.route(root, "/test2", {
			"/test2": {controller: function() {}, view: function() {return "foo"}}
		})
		return mock.location.pathname == "/test2" && root.childNodes[0].nodeValue === "foo"
	})
	test(function() {
		mock.performance.$elapse(50)
		
		var root = mock.document.createElement("div")
		m.route.mode = "hash"
		m.route(root, "/test3", {
			"/test3": {controller: function() {}, view: function() {return "foo"}}
		})
		return mock.location.hash == "#/test3" && root.childNodes[0].nodeValue === "foo"
	})
	test(function() {
		mock.performance.$elapse(50)
		
		var root = mock.document.createElement("div")
		m.route.mode = "search"
		m.route(root, "/test4/foo", {
			"/test4/:test": {controller: function() {}, view: function() {return m.route.param("test")}}
		})
		return mock.location.search == "?/test4/foo" && root.childNodes[0].nodeValue === "foo"
	})
	test(function() {
		mock.performance.$elapse(50)
		
		var module = {controller: function() {}, view: function() {return m.route.param("test")}}
		
		var root = mock.document.createElement("div")
		m.route.mode = "search"
		m.route(root, "/test5/foo", {
			"/": module,
			"/test5/:test": module
		})
		var paramValueBefore = m.route.param("test")
		m.route("/")
		var paramValueAfter = m.route.param("test")
		
		return mock.location.search == "?/" && paramValueBefore === "foo" && paramValueAfter === undefined
	})

	//m.prop
	test(function() {
		var prop = m.prop("test")
		return prop() === "test"
	})
	test(function() {
		var prop = m.prop("test")
		prop("foo")
		return prop() == "foo"
	})

	//m.request
	test(function() {
		var prop = m.request({method: "GET", url: "test"})
		var e = mock.XMLHttpRequest.$events.pop()
		e.target.onload(e)
		return prop().method === "GET" && prop().url === "test"
	})
	test(function() {
		var prop = m.request({method: "GET", url: "test"}).then(function(value) {return "foo"})
		var e = mock.XMLHttpRequest.$events.pop()
		e.target.onload(e)
		return prop() === "foo"
	})

	//m.deferred
	test(function() {
		var value
		var deferred = m.deferred()
		deferred.promise.then(function(data) {value = data})
		deferred.resolve("test")
		return value === "test"
	})
	test(function() {
		var value
		var deferred = m.deferred()
		deferred.promise.then(function(data) {return "foo"}).then(function(data) {value = data})
		deferred.resolve("test")
		return value === "foo"
	})
	test(function() {
		var value
		var deferred = m.deferred()
		deferred.promise.then(null, function(data) {value = data})
		deferred.reject("test")
		return value === "test"
	})
	test(function() {
		var value
		var deferred = m.deferred()
		deferred.promise.then(null, function(data) {return "foo"}).then(null, function(data) {value = data})
		deferred.reject("test")
		return value === "foo"
	})
	test(function() {
		var value1, value2
		var deferred = m.deferred()
		deferred.promise.then(function(data) {throw new Error}).then(function(data) {value1 = 1}, function(data) {value2 = data})
		deferred.resolve("test")
		return value1 === undefined && value2 instanceof Error
	})

	//m.sync
	test(function() {
		var value
		var deferred1 = m.deferred()
		var deferred2 = m.deferred()
		m.sync([deferred1.promise, deferred2.promise]).then(function(data) {value = data})
		deferred1.resolve("test")
		deferred2.resolve("foo")
		return value[0] === "test" && value[1] === "foo"
	})

	//m.startComputation/m.endComputation
	test(function() {
		mock.performance.$elapse(50)
		
		var controller
		var root = mock.document.createElement("div")
		m.module(root, {
			controller: function() {controller = this},
			view: function(ctrl) {return ctrl.value}
		})
		
		mock.performance.$elapse(50)
		
		m.startComputation()
		controller.value = "foo"
		m.endComputation()
		return root.childNodes[0].nodeValue === "foo"
	})
}

//mocks
testMithril(mock.window)

test.print(console.log)<|MERGE_RESOLUTION|>--- conflicted
+++ resolved
@@ -32,7 +32,7 @@
 		}
 		return cell
 	}
-	function build(parent, data, cached, namespace) {
+	function build(parent, data, cached) {
 		if (data === null || data === undefined) return
 		
 		var cachedType = type.call(cached), dataType = type.call(data)
@@ -45,7 +45,7 @@
 		if (dataType == "[object Array]") {
 			var nodes = [], intact = cached.length === data.length
 			for (var i = 0; i < data.length; i++) {
-				var item = build(parent, data[i], cached[i], namespace)
+				var item = build(parent, data[i], cached[i])
 				if (item === undefined) continue
 				if (!item.nodes.intact) intact = false
 				cached[i] = item
@@ -63,16 +63,15 @@
 			if (data.tag != cached.tag || Object.keys(data.attrs).join() != Object.keys(cached.attrs).join()) clear(cached.nodes)
 			
 			var node, isNew = cached.nodes.length === 0
-			if (data.tag === "svg") namespace = "http://www.w3.org/2000/svg"
 			if (isNew) {
-				node = namespace === undefined ? window.document.createElement(data.tag) : window.document.createElementNS(namespace, data.tag)
-				cached = {tag: data.tag, attrs: setAttributes(node, data.attrs, {}, namespace), children: build(node, data.children, cached.children, namespace), nodes: [node]}
+				node = window.document.createElement(data.tag)
+				cached = {tag: data.tag, attrs: setAttributes(node, data.attrs, {}), children: build(node, data.children, cached.children), nodes: [node]}
 				parent.appendChild(node)
 			}
 			else {
 				node = cached.nodes[0]
-				setAttributes(node, data.attrs, cached.attrs, namespace)
-				cached.children = build(node, data.children, cached.children, namespace)
+				setAttributes(node, data.attrs, cached.attrs)
+				cached.children = build(node, data.children, cached.children)
 				cached.nodes.intact = true
 				parent.appendChild(node)
 			}
@@ -118,7 +117,7 @@
 		
 		return cached
 	}
-	function setAttributes(node, dataAttrs, cachedAttrs, namespace) {
+	function setAttributes(node, dataAttrs, cachedAttrs) {
 		for (var attrName in dataAttrs) {
 			var dataAttr = dataAttrs[attrName]
 			if (!(attrName in cachedAttrs) || (cachedAttrs[attrName] !== dataAttr) || node === window.document.activeElement) {
@@ -126,8 +125,7 @@
 				if (attrName == "config") continue
 				if (attrName.indexOf("on") == 0 && typeof dataAttr == "function") dataAttr = autoredraw(dataAttr, node)
 				if (attrName == "style") for (var rule in dataAttr) node.style[rule] = dataAttr[rule]
-				else if (attrName in node && namespace === undefined) node[attrName] = dataAttr
-				else if (namespace !== undefined && attrName === "href") node.setAttributeNS("http://www.w3.org/1999/xlink", "href", dataAttr)
+				else if (attrName in node) node[attrName] = dataAttr
 				else node.setAttribute(attrName, dataAttr)
 			}
 		}
@@ -459,17 +457,11 @@
 			setAttribute: function(name, value) {
 				this[name] = value.toString()
 			},
-			setAttributeNS: function(namespace, name, value) {
-				this[name] = value.toString()
-			},
 			getAttribute: function(name, value) {
 				return this[name]
 			},
 			style: {}
 		}
-	}
-	window.document.createElementNS = function(namespace, tag) {
-		return window.document.createElement(tag)
 	}
 	window.document.createTextNode = function(text) {
 		return {nodeValue: text.toString()}
@@ -550,8 +542,6 @@
 	test(function() {return m("div", m("div")).attrs.tag === "div"}) //yes, this is expected behavior: see method signature
 	test(function() {return m("div", [undefined]).tag === "div"})
 	test(function() {return m("div", [{foo: "bar"}])}) //as long as it doesn't throw errors, it's fine
-	test(function() {return m("svg", [m("g")])})
-	test(function() {return m("svg", [m("a[href='http://google.com']")])})
 
 	//m.module
 	test(function() {
@@ -638,21 +628,9 @@
 	})
 	test(function() {
 		var root = mock.document.createElement("div")
-<<<<<<< HEAD
-		m.render(root, m("svg", [m("g")]))
-		console.log(root.childNodes[0].childNodes[0])
-		return root.childNodes[0].childNodes[0].nodeName === "G"
-	})
-	test(function() {
-		var root = mock.document.createElement("div")
-		m.render(root, m("svg", [m("a[href='http://google.com']")]))
-		console.log(root.childNodes[0].childNodes[0])
-		return root.childNodes[0].childNodes[0].nodeName === "A"
-=======
 		m.render(root, m("div.classname", [m("a", {href: "/first"})]))
 		m.render(root, m("div", [m("a", {href: "/second"})]))
 		return root.childNodes[0].childNodes.length == 1
->>>>>>> 58ee32ff
 	})
 
 	//m.redraw
